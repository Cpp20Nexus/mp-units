--- conflicted
+++ resolved
@@ -54,11 +54,6 @@
     license = "MIT"
     url = "https://github.com/mpusz/units"
     settings = "os", "arch", "compiler", "build_type"
-<<<<<<< HEAD
-    options = {"downcast_mode": ["off", "on", "auto"]}
-    default_options = {"downcast_mode": "on"}
-=======
->>>>>>> ec04d9c0
     exports = ["LICENSE.md"]
     exports_sources = [
         "docs/*",
@@ -89,11 +84,7 @@
 
     @property
     def _skip_docs(self):
-<<<<<<< HEAD
-        return bool(self.conf.get("user.build:skip_docs", default=False))
-=======
         return bool(self.conf.get("user.build:skip_docs", default=True))
->>>>>>> ec04d9c0
 
     @property
     def _use_libfmt(self):
@@ -124,11 +115,7 @@
 
     def build_requirements(self):
         if self._build_all:
-<<<<<<< HEAD
-            self.test_requires("catch2/3.1.0")
-=======
             self.test_requires("catch2/3.3.2")
->>>>>>> ec04d9c0
             if not self._skip_la:
                 self.test_requires("wg21-linear_algebra/0.7.3")
             if not self._skip_docs:
@@ -155,10 +142,6 @@
 
     def generate(self):
         tc = CMakeToolchain(self)
-<<<<<<< HEAD
-        tc.variables["UNITS_DOWNCAST_MODE"] = str(self.options.downcast_mode).upper()
-=======
->>>>>>> ec04d9c0
         tc.variables["UNITS_BUILD_LA"] = self._build_all and not self._skip_la
         tc.variables["UNITS_BUILD_DOCS"] = self._build_all and not self._skip_docs
         tc.variables["UNITS_USE_LIBFMT"] = self._use_libfmt
