--- conflicted
+++ resolved
@@ -36,21 +36,12 @@
 struct metre : named_unit<metre, "m"> {};
 struct centimetre : prefixed_unit<centimetre, si::centi, metre> {};
 struct kilometre : prefixed_unit<kilometre, si::kilo, metre> {};
-<<<<<<< HEAD
-struct yard : named_scaled_unit<yard, "yd", no_prefix, as_magnitude<ratio(9'144, 1, -4)>(), metre> {};
-struct foot : named_scaled_unit<foot, "ft", no_prefix, as_magnitude<ratio(1, 3)>(), yard> {};
-struct dim_length : base_dimension<"length", metre> {};
-
-struct second : named_unit<second, "s", si::prefix> {};
-struct hour : named_scaled_unit<hour, "h", no_prefix, as_magnitude<ratio(36, 1, 2)>(), second> {};
-=======
-struct yard : named_scaled_unit<yard, "yd", ratio(9'144, 1, -4), metre> {};
-struct foot : named_scaled_unit<foot, "ft", ratio(1, 3), yard> {};
+struct yard : named_scaled_unit<yard, "yd", as_magnitude<ratio(9'144, 1, -4)>(), metre> {};
+struct foot : named_scaled_unit<foot, "ft", as_magnitude<ratio(1, 3)>(), yard> {};
 struct dim_length : base_dimension<"length", metre> {};
 
 struct second : named_unit<second, "s"> {};
-struct hour : named_scaled_unit<hour, "h", ratio(36, 1, 2), second> {};
->>>>>>> 8c0f9d4f
+struct hour : named_scaled_unit<hour, "h", as_magnitude<ratio(36, 1, 2)>(), second> {};
 struct dim_time : base_dimension<"time", second> {};
 
 struct kelvin : named_unit<kelvin, "K"> {};
