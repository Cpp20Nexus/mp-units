// The MIT License (MIT)
//
// Copyright (c) 2018 Mateusz Pusz
//
// Permission is hereby granted, free of charge, to any person obtaining a copy
// of this software and associated documentation files (the "Software"), to deal
// in the Software without restriction, including without limitation the rights
// to use, copy, modify, merge, publish, distribute, sublicense, and/or sell
// copies of the Software, and to permit persons to whom the Software is
// furnished to do so, subject to the following conditions:
//
// The above copyright notice and this permission notice shall be included in all
// copies or substantial portions of the Software.
//
// THE SOFTWARE IS PROVIDED "AS IS", WITHOUT WARRANTY OF ANY KIND, EXPRESS OR
// IMPLIED, INCLUDING BUT NOT LIMITED TO THE WARRANTIES OF MERCHANTABILITY,
// FITNESS FOR A PARTICULAR PURPOSE AND NONINFRINGEMENT. IN NO EVENT SHALL THE
// AUTHORS OR COPYRIGHT HOLDERS BE LIABLE FOR ANY CLAIM, DAMAGES OR OTHER
// LIABILITY, WHETHER IN AN ACTION OF CONTRACT, TORT OR OTHERWISE, ARISING FROM,
// OUT OF OR IN CONNECTION WITH THE SOFTWARE OR THE USE OR OTHER DEALINGS IN THE
// SOFTWARE.

#include "test_tools.h"
#include <units/bits/dimension_op.h>
#include <units/bits/external/type_traits.h>
#include <units/exponent.h>
#include <units/generic/dimensionless.h>
#include <units/isq/si/area.h>
#include <units/isq/si/cgs/length.h>
#include <units/isq/si/fps/length.h>
#include <units/isq/si/frequency.h>
#include <units/isq/si/prefixes.h>
#include <units/isq/si/speed.h>
#include <units/isq/si/time.h>
#include <units/isq/si/volume.h>
#include <units/unit.h>
#include <limits>
#include <type_traits>
#include <utility>

namespace {

using namespace units;
namespace si = isq::si;
using namespace si;
using namespace references;

constexpr auto cgs_cm = cgs::references::cm;


//////////////////////////////
// quantity class invariants
//////////////////////////////

static_assert(sizeof(length<metre>) == sizeof(double));
static_assert(sizeof(length<metre, short>) == sizeof(short));

#if UNITS_COMP_GCC != 10 || UNITS_COMP_GCC_MINOR > 2
template<template<typename, typename, typename> typename Q>
concept invalid_types = requires {
                          requires !requires { typename Q<dim_length, second, int>; };  // unit of a different dimension
                          requires !requires { typename Q<dim_length, metre, length<metre>>; };  // quantity used as Rep
                          requires !requires { typename Q<metre, dim_length, double>; };         // reordered arguments
                          requires !requires { typename Q<metre, double, dim_length>; };         // reordered arguments
                        };
static_assert(invalid_types<quantity>);
#endif

static_assert(std::is_trivially_default_constructible_v<length<metre>>);
static_assert(std::is_trivially_copy_constructible_v<length<metre>>);
static_assert(std::is_trivially_move_constructible_v<length<metre>>);
static_assert(std::is_trivially_copy_assignable_v<length<metre>>);
static_assert(std::is_trivially_move_assignable_v<length<metre>>);
static_assert(std::is_trivially_destructible_v<length<metre>>);

static_assert(std::is_nothrow_default_constructible_v<length<metre>>);
static_assert(std::is_nothrow_copy_constructible_v<length<metre>>);
static_assert(std::is_nothrow_move_constructible_v<length<metre>>);
static_assert(std::is_nothrow_copy_assignable_v<length<metre>>);
static_assert(std::is_nothrow_move_assignable_v<length<metre>>);
static_assert(std::is_nothrow_destructible_v<length<metre>>);

static_assert(std::is_trivially_copyable_v<length<metre>>);
static_assert(std::is_standard_layout_v<length<metre>>);

static_assert(std::default_initializable<length<metre>>);
static_assert(std::move_constructible<length<metre>>);
static_assert(std::copy_constructible<length<metre>>);
static_assert(std::equality_comparable<length<metre>>);
static_assert(std::totally_ordered<length<metre>>);
static_assert(std::regular<length<metre>>);

static_assert(std::three_way_comparable<length<metre>>);


//////////////////
// member types
//////////////////

static_assert(is_same_v<length<metre, int>::dimension, dim_length>);
static_assert(is_same_v<fps::length<fps::mile>::dimension, fps::dim_length>);
static_assert(is_same_v<length<metre, int>::unit, metre>);
static_assert(is_same_v<fps::length<fps::mile>::unit, fps::mile>);
static_assert(is_same_v<length<metre, int>::rep, int>);
static_assert(is_same_v<fps::length<fps::mile>::rep, double>);


////////////////////////////
// static member functions
////////////////////////////

static_assert(length<metre, int>::zero().number() == 0);
static_assert(length<metre, int>::min().number() == std::numeric_limits<int>::lowest());
static_assert(length<metre, int>::max().number() == std::numeric_limits<int>::max());
static_assert(length<metre, double>::zero().number() == 0.0);
static_assert(length<metre, double>::min().number() == std::numeric_limits<double>::lowest());
static_assert(length<metre, double>::max().number() == std::numeric_limits<double>::max());


//////////////////////////////
// construction from a value
//////////////////////////////

// only explicit construction from a value
static_assert(std::constructible_from<length<metre>, double>);
static_assert(!std::convertible_to<double, length<metre>>);

static_assert(std::constructible_from<length<metre>, float>);
static_assert(!std::convertible_to<float, length<metre>>);

static_assert(
  std::constructible_from<length<metre, float>, double>);  // truncating implicit conversions double -> float allowed
static_assert(!std::convertible_to<double, length<metre, float>>);

static_assert(std::constructible_from<length<metre>, int>);
static_assert(!std::convertible_to<int, length<metre>>);

static_assert(std::constructible_from<length<metre>, short>);
static_assert(!std::convertible_to<short, length<metre>>);

static_assert(
  std::constructible_from<length<metre, short>, int>);  // truncating implicit conversions int -> short allowed
static_assert(!std::convertible_to<int, length<metre, short>>);

// exception, implicit construction from a value allowed for a dimensionless quantity
static_assert(std::constructible_from<dimensionless<one>, double>);
static_assert(std::convertible_to<double, dimensionless<one>>);

static_assert(std::constructible_from<dimensionless<one>, float>);
static_assert(std::convertible_to<float, dimensionless<one>>);

static_assert(std::constructible_from<dimensionless<one, float>, double>);
static_assert(std::convertible_to<double, dimensionless<one, float>>);

static_assert(std::constructible_from<dimensionless<one>, int>);
static_assert(std::convertible_to<int, dimensionless<one>>);

static_assert(std::constructible_from<dimensionless<one>, short>);
static_assert(std::convertible_to<short, dimensionless<one>>);

static_assert(std::constructible_from<dimensionless<one, short>, int>);
static_assert(std::convertible_to<int, dimensionless<one, short>>);

// but only if a dimensionless quantity has a ratio(1)
static_assert(std::constructible_from<dimensionless<percent>, double>);
static_assert(!std::convertible_to<double, dimensionless<percent>>);

static_assert(std::constructible_from<dimensionless<percent>, float>);
static_assert(!std::convertible_to<float, dimensionless<percent>>);

static_assert(std::constructible_from<dimensionless<percent, float>,
                                      double>);  // truncating implicit conversions double -> float allowed
static_assert(!std::convertible_to<double, dimensionless<percent, float>>);

static_assert(std::constructible_from<dimensionless<percent>, int>);
static_assert(!std::convertible_to<int, dimensionless<percent>>);

static_assert(std::constructible_from<dimensionless<percent>, short>);
static_assert(!std::convertible_to<short, dimensionless<percent>>);

static_assert(
  std::constructible_from<dimensionless<percent, short>, int>);  // truncating implicit conversions int -> short allowed
static_assert(!std::convertible_to<int, dimensionless<percent, short>>);

// floating-point to integral truncating conversion not allowed
static_assert(!std::constructible_from<length<metre, int>, double>);
static_assert(!std::convertible_to<double, length<metre, int>>);

static_assert(!std::constructible_from<dimensionless<one, int>, double>);
static_assert(!std::convertible_to<double, dimensionless<one, int>>);

static_assert(length<metre, int>().number() == 0);  // value initialization
static_assert(length<metre, int>(1).number() == 1);
static_assert(length<metre, double>(1.0).number() == 1.0);
static_assert(length<metre, double>(1).number() == 1.0);
static_assert(length<metre, double>(3.14).number() == 3.14);


///////////////////////////////////////
// construction from another quantity
///////////////////////////////////////

// conversion only between equivalent dimensions
static_assert(std::constructible_from<length<metre>, length<metre>>);
static_assert(std::convertible_to<length<metre>, length<metre>>);
static_assert(std::constructible_from<length<centimetre>, cgs::length<cgs::centimetre>>);
static_assert(std::convertible_to<cgs::length<cgs::centimetre>, length<centimetre>>);
static_assert(std::constructible_from<fps::length<fps::foot>, cgs::length<cgs::centimetre>>);
static_assert(std::convertible_to<cgs::length<cgs::centimetre>, fps::length<fps::foot>>);

// conversion between different dimensions not allowed
static_assert(!std::constructible_from<length<metre>, isq::si::time<second>>);
static_assert(!std::convertible_to<isq::si::time<second>, length<metre>>);
static_assert(!std::constructible_from<length<metre>, speed<metre_per_second>>);
static_assert(!std::convertible_to<speed<metre_per_second>, length<metre>>);

// implicit conversion from another quantity only if non-truncating
static_assert(std::constructible_from<length<metre>, length<metre, int>>);  // int -> double OK
static_assert(std::convertible_to<length<metre, int>, length<metre>>);      // int -> double OK

static_assert(!std::constructible_from<length<metre, int>, length<metre>>);  // truncating double -> int not allowed
static_assert(!std::convertible_to<length<metre>, length<metre, int>>);      // truncating double -> int not allowed

static_assert(std::constructible_from<length<metre, int>, length<kilometre, int>>);  // kilometre<int> -> metre<int> OK
static_assert(std::convertible_to<length<kilometre, int>, length<metre, int>>);      // kilometre<int> -> metre<int> OK

static_assert(!std::constructible_from<length<kilometre, int>,
                                       length<metre, int>>);  // truncating metre<int> -> kilometre<int> not allowed
static_assert(!std::convertible_to<length<metre, int>,
                                   length<kilometre, int>>);  // truncating metre<int> -> kilometre<int> not allowed

// converting to double always OK
static_assert(std::constructible_from<length<metre>, length<kilometre, int>>);
static_assert(std::convertible_to<length<kilometre, int>, length<metre>>);
static_assert(std::constructible_from<length<kilometre>, length<metre, int>>);
static_assert(std::convertible_to<length<metre, int>, length<kilometre>>);

static_assert(length<metre, int>(123_q_m).number() == 123);
static_assert(length<kilometre, int>(2_q_km).number() == 2);
static_assert(length<metre, int>(2_q_km).number() == 2000);
static_assert(length<kilometre>(1500_q_m).number() == 1.5);

///////////////////////////////////////
// derived quantities
///////////////////////////////////////

template<Representation Rep, Quantity Q, const basic_fixed_string additional_nttp_argument>
struct derived_quantity : quantity<typename Q::dimension, typename Q::unit, Rep> {
  using dimension = typename Q::dimension;
  using unit = typename Q::unit;
  using rep = Rep;
  using R = quantity<dimension, unit, Rep>;

  derived_quantity() = default;
  constexpr explicit(!std::is_trivial_v<Rep>) derived_quantity(const R& t) : R(t) {}
  constexpr explicit(!std::is_trivial_v<Rep>) derived_quantity(R&& t) : R(std::move(t)) {}

  constexpr derived_quantity& operator=(const R& t)
  {
    R::operator=(t);
    return *this;
  }
  constexpr derived_quantity& operator=(R&& t)
  {
    R::operator=(std::move(t));
    return *this;
  }

  constexpr operator R&() & noexcept { return *this; }
  constexpr operator const R&() const& noexcept { return *this; }
  constexpr operator R&&() && noexcept { return *this; }
  constexpr operator const R&&() const&& noexcept { return *this; }
};

static_assert(detail::is_quantity<derived_quantity<double, si::length<metre>, "NTTP type description">>);
constexpr isq::Length auto get_length_derived_quantity() noexcept
{
  derived_quantity<double, si::length<metre>, "NTTP type description"> dist{};
  dist += 1_q_m;
  dist = dist + 1_q_m;
  dist *= 0.5;
  return dist;
}
static_assert(get_length_derived_quantity() == 1_q_m);

/////////
// CTAD
/////////

#if UNITS_COMP_GCC >= 11 || UNITS_COMP_CLANG > 15
static_assert(std::is_same_v<decltype(units::aliases::isq::si::m(123))::rep, int>);
static_assert(std::is_same_v<decltype(units::aliases::isq::si::m(123.))::rep, double>);
#endif

static_assert(is_same_v<decltype(quantity{length<metre, int>(123)}), length<metre, int>>);
static_assert(is_same_v<decltype(quantity{speed<metre_per_second>(123)}), speed<metre_per_second>>);
// static_assert(is_same_v<decltype(length{length<metre, int>(123)}), length<metre, int>>);   // TODO gcc ICE
static_assert(is_same_v<decltype(quantity{123_q_m}), length<metre, std::int64_t>>);
static_assert(is_same_v<decltype(quantity{1}), dimensionless<one, int>>);
static_assert(is_same_v<decltype(quantity{1.23}), dimensionless<one, double>>);


////////////////////////
// assignment operator
////////////////////////

static_assert([]() {
  length<metre, int> l1(1), l2(2);
  return l2 = l1;
}()
                .number() == 1);
static_assert([]() {
  length<metre, int> l1(1), l2(2);
  return l2 = std::move(l1);
}()
                .number() == 1);


////////////////////
// unary operators
////////////////////

static_assert((+123_q_m).number() == 123);
static_assert((-123_q_m).number() == -123);
static_assert((+(-123_q_m)).number() == -123);
static_assert((-(-123_q_m)).number() == 123);

static_assert([](auto v) {
  auto vv = v++;
  return std::pair(v, vv);
}(123_q_m) == std::pair(124_q_m, 123_q_m));
static_assert([](auto v) {
  auto vv = ++v;
  return std::pair(v, vv);
}(123_q_m) == std::pair(124_q_m, 124_q_m));
static_assert([](auto v) {
  auto vv = v--;
  return std::pair(v, vv);
}(123_q_m) == std::pair(122_q_m, 123_q_m));
static_assert([](auto v) {
  auto vv = --v;
  return std::pair(v, vv);
}(123_q_m) == std::pair(122_q_m, 122_q_m));

static_assert(is_same_v<decltype((+(short{0} * m)).number()), int&&>);


////////////////////////
// compound assignment
////////////////////////

// same type
static_assert((1_q_m += 1_q_m).number() == 2);
static_assert((2_q_m -= 1_q_m).number() == 1);
static_assert((1_q_m *= 2).number() == 2);
static_assert((2_q_m /= 2).number() == 1);
static_assert((7_q_m %= 2).number() == 1);
static_assert((1_q_m *= quantity(2)).number() == 2);
static_assert((2_q_m /= quantity(2)).number() == 1);
static_assert((7_q_m %= quantity(2)).number() == 1);
static_assert((7_q_m %= 2_q_m).number() == 1);

// different types
static_assert((2.5_q_m += 3_q_m).number() == 5.5);
static_assert((123_q_m += 1_q_km).number() == 1123);
static_assert((5.5_q_m -= 3_q_m).number() == 2.5);
static_assert((1123_q_m -= 1_q_km).number() == 123);
static_assert((2.5_q_m *= 3).number() == 7.5);
static_assert((7.5_q_m /= 3).number() == 2.5);
static_assert((2.5_q_m *= quantity(3)).number() == 7.5);
static_assert((7.5_q_m /= quantity(3)).number() == 2.5);
static_assert((3500_q_m %= 1_q_km).number() == 500);

static_assert((std::uint8_t(255) * m %= 256).number() == [] {
  std::uint8_t ui(255);
  return ui %= 256;
}());
static_assert((std::uint8_t(255) * m %= quantity(256)).number() == [] {
  std::uint8_t ui(255);
  return ui %= 256;
}());
// static_assert((std::uint8_t(255) * m %= 256 * m).number() != [] { std::uint8_t ui(255); return ui %= 256; }());  //
// UB
static_assert((std::uint8_t(255) * m %= 257).number() == [] {
  std::uint8_t ui(255);
  return ui %= 257;
}());
static_assert((std::uint8_t(255) * m %= quantity(257)).number() == [] {
  std::uint8_t ui(255);
  return ui %= 257;
}());
// TODO: Fix
static_assert((std::uint8_t(255) * m %= 257 * m).number() != [] {
  std::uint8_t ui(255);
  return ui %= 257;
}());

#ifndef UNITS_COMP_MSVC  // TODO ICE
                         // (https://developercommunity2.visualstudio.com/t/ICE-on-a-constexpr-operator-in-mp-unit/1302907)
// next two lines trigger conversions warnings
// (warning disabled in CMake for this file)
static_assert((22_q_m *= 33.33).number() == 733);
static_assert((22_q_m /= 3.33).number() == 6);
static_assert((22_q_m *= quantity(33.33)).number() == 733);
static_assert((22_q_m /= quantity(3.33)).number() == 6);
#endif

template<typename Metre, typename Kilometre>
concept invalid_compound_assignments =
  requires() {
    // truncating not allowed
    requires !requires(length<Metre, int> l) { l += 2.5_q_m; };
    requires !requires(length<Metre, int> l) { l -= 2.5_q_m; };
    requires !requires(length<Kilometre, int> l) { l += length<Metre, int>(2); };
    requires !requires(length<Kilometre, int> l) { l -= length<Metre, int>(2); };
    requires !requires(length<Kilometre, int> l) { l %= length<Metre, int>(2); };
    requires !requires(length<Kilometre, int> l) { l %= dimensionless<percent, int>(2); };
    requires !requires(length<Kilometre, int> l) { l %= dimensionless<percent, double>(2); };

    // TODO: accept non-truncating argument
    requires !requires(length<Kilometre, int> l) { l *= 1 * (km / m); };
    requires !requires(length<Kilometre, int> l) { l /= 1 * (km / m); };
    requires !requires(length<Kilometre, int> l) { l %= 1 * (km / m); };

    // only quantities can be added or subtracted
    requires !requires(length<Metre, int> l) { l += 2; };
    requires !requires(length<Metre, int> l) { l -= 2; };

    // compound multiply/divide by another quantity not allowed
    requires !requires(length<Metre, int> l) { l *= 2_q_m; };
    requires !requires(length<Metre, int> l) { l /= 2_q_m; };

    // modulo operations on a floating point representation not allowed
    requires !requires(length<Metre, double> l) { l %= 2.; };
    requires !requires(length<Metre, double> l) { l %= 2; };
    requires !requires(length<Metre, double> l) { l %= 2._q_m; };
    requires !requires(length<Metre, double> l) { l %= 2_q_m; };
    requires !requires(length<Metre, int> l) { l %= 2._q_m; };

    // no unit constants
    requires !requires(length<Metre, int> l) { l += m; };
    requires !requires(length<Metre, int> l) { l -= m; };
    requires !requires(length<Metre, int> l) { l *= m; };
    requires !requires(length<Metre, int> l) { l /= m; };
    requires !requires(length<Metre, int> l) { l %= m; };
  };
static_assert(invalid_compound_assignments<metre, kilometre>);


////////////////////
// binary operators
////////////////////

template<typename Metre>
concept invalid_binary_operations = requires {
                                      // no crossdimensional addition and subtraction
                                      requires !requires { 1_q_s + length<Metre, int>(1); };
                                      requires !requires { 1_q_s - length<Metre, int>(1); };

                                      // no floating-point modulo
                                      requires !requires(length<Metre, double> a) { a % 2_q_m; };
                                      requires !requires(length<Metre, double> a) { 2_q_m % a; };
                                      requires !requires(length<Metre, double> a) { a % 2; };
                                      requires !requires(length<Metre, double> a, length<Metre, double> b) { a % b; };
                                      requires !requires(length<Metre, double> a, length<Metre, int> b) { a % b; };
                                      requires !requires(length<Metre, double> a, length<Metre, int> b) { b % a; };

                                      // unit constants
                                      requires !requires { length<Metre, int>(1) + m; };
                                      requires !requires { length<Metre, int>(1) - m; };
                                      requires !requires { length<Metre, int>(1) % m; };
                                      requires !requires { m + length<Metre, int>(1); };
                                      requires !requires { m - length<Metre, int>(1); };
                                      requires !requires { m % length<Metre, int>(1); };
                                    };
static_assert(invalid_binary_operations<metre>);

// same representation type
static_assert(is_same_v<decltype(1_q_m + 1_q_m), length<metre, std::int64_t>>);
static_assert(is_same_v<decltype(1_q_m - 1_q_m), length<metre, std::int64_t>>);
static_assert(is_same_v<decltype(1_q_m * 1), length<metre, std::int64_t>>);
static_assert(compare<decltype(1_q_m * quantity{1}), length<metre, std::int64_t>>);
static_assert(is_same_v<decltype(1 * 1_q_m), length<metre, std::int64_t>>);
static_assert(compare<decltype(quantity{1} * 1_q_m), length<metre, std::int64_t>>);
static_assert(is_same_v<decltype(1_q_m / 1), length<metre, std::int64_t>>);
static_assert(compare<decltype(1_q_m / quantity{1}), length<metre, std::int64_t>>);
static_assert(is_same_v<decltype(1_q_m % 1), length<metre, std::int64_t>>);
static_assert(is_same_v<decltype(1_q_m % quantity{1}), length<metre, std::int64_t>>);
static_assert(is_same_v<decltype(1_q_m % 1_q_m), length<metre, std::int64_t>>);
static_assert(compare<decltype(1_q_m * dimensionless<percent, std::int64_t>(1)), length<centimetre, std::int64_t>>);
static_assert(compare<decltype(dimensionless<percent, std::int64_t>(1) * 1_q_m), length<centimetre, std::int64_t>>);
static_assert(compare<decltype(1_q_m / dimensionless<percent, std::int64_t>(1)), length<hectometre, std::int64_t>>);
static_assert(compare<decltype(1_q_m % dimensionless<percent, std::int64_t>(1)), length<metre, std::int64_t>>);
static_assert(compare<decltype(1_q_m * 1_q_m), area<square_metre, std::int64_t>>);
static_assert(compare<decltype(1_q_m / 1_q_m), dimensionless<one, std::int64_t>>);
static_assert(compare<decltype(1 / 1_q_s), frequency<hertz, std::int64_t>>);
static_assert(compare<decltype(quantity{1} / 1_q_s), frequency<hertz, std::int64_t>>);
static_assert(compare<decltype(dimensionless<percent, std::int64_t>(1) / 1_q_s),
                      frequency<scaled_unit<as_magnitude<ratio(1, 100)>(), hertz>, std::int64_t>>);

static_assert(is_same_v<decltype((std::uint8_t(0) * m + std::uint8_t(0) * m).number()), int&&>);
static_assert(is_same_v<decltype((std::uint8_t(0) * m - std::uint8_t(0) * m).number()), int&&>);
static_assert((std::uint8_t(128) * m + std::uint8_t(128) * m).number() == std::uint8_t(128) + std::uint8_t(128));
static_assert((std::uint8_t(0) * m - std::uint8_t(1) * m).number() == std::uint8_t(0) - std::uint8_t(1));

static_assert(is_same_v<decltype(((std::uint8_t(0) * m) % (std::uint8_t(0) * m)).number()),
                        decltype(std::uint8_t(0) % std::uint8_t(0))&&>);

// different representation types
static_assert(is_same_v<decltype(1_q_m + 1._q_m), length<metre, long double>>);
static_assert(is_same_v<decltype(1_q_m - 1._q_m), length<metre, long double>>);
static_assert(
  is_same_v<decltype(1_q_m * 1.L), length<metre, long double>>);  // TODO should we address fundamental types implicit
                                                                  // truncating conversions with concepts?
static_assert(is_same_v<decltype(1 * 1._q_m), length<metre, long double>>);
static_assert(compare<decltype(1_q_m * quantity{1.L}), length<metre, long double>>);  // TODO should we address fundamental types implicit truncating conversions with concepts?
static_assert(compare<decltype(quantity{1} * 1._q_m), length<metre, long double>>);
static_assert(is_same_v<decltype(1_q_m / 1.L), length<metre, long double>>);
static_assert(compare<decltype(1_q_m / quantity{1.L}), length<metre, long double>>);
static_assert(compare<decltype(1_q_m * dimensionless<percent, long double>(1)), length<centimetre, long double>>);
static_assert(compare<decltype(dimensionless<percent, std::int64_t>(1) * 1._q_m), length<centimetre, long double>>);
static_assert(compare<decltype(1_q_m * 1._q_m), area<square_metre, long double>>);
static_assert(compare<decltype(1_q_m / dimensionless<percent, long double>(1)), length<hectometre, long double>>);
static_assert(compare<decltype(1_q_m / 1._q_m), dimensionless<one, long double>>);
static_assert(compare<decltype(1 / 1._q_s), frequency<hertz, long double>>);
static_assert(compare<decltype(quantity{1} / 1._q_s), frequency<hertz, long double>>);
static_assert(compare<decltype(dimensionless<percent, std::int64_t>(1) / 1._q_s),
                      frequency<scaled_unit<as_magnitude<ratio(1, 100)>(), hertz>, long double>>);
static_assert(compare<decltype(1_q_m % short(1)), length<metre, std::int64_t>>);
static_assert(compare<decltype(1_q_m % quantity{short(1)}), length<metre, std::int64_t>>);
static_assert(compare<decltype(1_q_m % dimensionless<percent, short>(1)), length<metre, std::int64_t>>);
static_assert(compare<decltype(1_q_m % length<metre, short>(1)), length<metre, std::int64_t>>);

static_assert(is_same_v<decltype(1._q_m + 1_q_m), length<metre, long double>>);
static_assert(is_same_v<decltype(1._q_m - 1_q_m), length<metre, long double>>);
static_assert(is_same_v<decltype(1._q_m * 1), length<metre, long double>>);
static_assert(is_same_v<decltype(1.L * 1_q_m), length<metre, long double>>);
static_assert(compare<decltype(1._q_m * quantity{1}), length<metre, long double>>);
static_assert(compare<decltype(quantity{1.L} * 1_q_m), length<metre, long double>>);
static_assert(is_same_v<decltype(1._q_m / 1), length<metre, long double>>);
static_assert(compare<decltype(1._q_m / quantity{1}), length<metre, long double>>);
static_assert(compare<decltype(1._q_m * dimensionless<percent, std::int64_t>(1)), length<centimetre, long double>>);
static_assert(compare<decltype(dimensionless<percent, long double>(1) * 1_q_m), length<centimetre, long double>>);
static_assert(compare<decltype(1._q_m / dimensionless<percent, std::int64_t>(1)), length<hectometre, long double>>);
static_assert(compare<decltype(1._q_m * 1_q_m), area<square_metre, long double>>);
static_assert(compare<decltype(1._q_m / 1_q_m), dimensionless<one, long double>>);
static_assert(compare<decltype(1.L / 1_q_s), frequency<hertz, long double>>);
static_assert(compare<decltype(quantity{1.L} / 1_q_s), frequency<hertz, long double>>);
static_assert(compare<decltype(dimensionless<percent, long double>(1) / 1_q_s),
                      frequency<scaled_unit<as_magnitude<ratio(1, 100)>(), hertz>, long double>>);

// different units
static_assert(compare<decltype(1_q_m + 1_q_km), length<metre, std::int64_t>>);
static_assert(compare<decltype(1._q_m + 1_q_km), length<metre, long double>>);
static_assert(compare<decltype(1_q_m + 1._q_km), length<metre, long double>>);
static_assert(compare<decltype(1._q_m + 1._q_km), length<metre, long double>>);

static_assert(compare<decltype(1_q_km + 1_q_m), length<metre, std::int64_t>>);
static_assert(compare<decltype(1._q_km + 1_q_m), length<metre, long double>>);
static_assert(compare<decltype(1_q_km + 1._q_m), length<metre, long double>>);
static_assert(compare<decltype(1._q_km + 1._q_m), length<metre, long double>>);

static_assert(compare<decltype(1_q_m - 1_q_km), length<metre, std::int64_t>>);
static_assert(compare<decltype(1._q_m - 1_q_km), length<metre, long double>>);
static_assert(compare<decltype(1_q_m - 1._q_km), length<metre, long double>>);
static_assert(compare<decltype(1._q_m - 1._q_km), length<metre, long double>>);

static_assert(compare<decltype(1_q_km - 1_q_m), length<metre, std::int64_t>>);
static_assert(compare<decltype(1._q_km - 1_q_m), length<metre, long double>>);
static_assert(compare<decltype(1_q_km - 1._q_m), length<metre, long double>>);
static_assert(compare<decltype(1._q_km - 1._q_m), length<metre, long double>>);

static_assert(is_same_v<decltype(1_q_m % 1_q_km), length<metre, std::int64_t>>);
static_assert(is_same_v<decltype(1_q_km % 1_q_m), length<kilometre, std::int64_t>>);

// different dimensions
static_assert(compare<decltype(1_q_m_per_s * 1_q_s), length<metre, std::int64_t>>);
static_assert(
  compare<decltype(1_q_m_per_s * 1_q_h), length<scaled_unit<as_magnitude<ratio(36, 1, 2)>(), metre>, std::int64_t>>);
static_assert(
  compare<decltype(1_q_m * 1_q_min), quantity<unknown_dimension<exponent<dim_length, 1>, exponent<dim_time, 1>>,
                                              scaled_unit<as_magnitude<60>(), unknown_coherent_unit>, std::int64_t>>);
static_assert(compare<decltype(1_q_s * 1_q_Hz), dimensionless<one, std::int64_t>>);
static_assert(
  compare<decltype(1 / 1_q_min), frequency<scaled_unit<as_magnitude<ratio(1, 60)>(), hertz>, std::int64_t>>);
static_assert(compare<decltype(1 / 1_q_Hz), isq::si::time<second, std::int64_t>>);
static_assert(compare<decltype(1 / 1_q_km),
                      quantity<unknown_dimension<exponent<dim_length, -1>>,
                               scaled_unit<as_magnitude<ratio(1, 1, -3)>(), unknown_coherent_unit>, std::int64_t>>);
static_assert(compare<decltype(1_q_km / 1_q_m), dimensionless<scaled_unit<as_magnitude<1000>(), one>, std::int64_t>>);
static_assert(compare<decltype(1_q_m / 1_q_s), speed<metre_per_second, std::int64_t>>);
static_assert(
  compare<decltype(1_q_m / 1_q_min), speed<scaled_unit<as_magnitude<ratio(1, 60)>(), metre_per_second>, std::int64_t>>);
static_assert(
  compare<decltype(1_q_min / 1_q_m), quantity<unknown_dimension<exponent<dim_length, -1>, exponent<dim_time, 1>>,
                                              scaled_unit<as_magnitude<60>(), unknown_coherent_unit>, std::int64_t>>);

static_assert((1_q_m + 1_q_m).number() == 2);
static_assert((1_q_m + 1_q_km).number() == 1001);
static_assert((1_q_km + 1_q_m).number() == 1001);
static_assert((2_q_m - 1_q_m).number() == 1);
static_assert((1_q_km - 1_q_m).number() == 999);
static_assert((2_q_m * 2).number() == 4);
static_assert((2_q_m * quantity{2}).number() == 4);
static_assert((2_q_m * dimensionless<percent, int>(2)).number() == 4);
static_assert((3 * 3_q_m).number() == 9);
static_assert((quantity{3} * 3_q_m).number() == 9);
static_assert((dimensionless<percent, int>(3) * 3_q_m).number() == 9);
static_assert((4_q_m / 2).number() == 2);
static_assert((4_q_m / quantity{2}).number() == 2);
static_assert((4_q_m / dimensionless<percent, int>(2)).number() == 2);
static_assert((4_q_km / 2_q_m).number() == 2);
static_assert((4000_q_m / 2_q_m).number() == 2000);

static_assert((1.5_q_m + 1_q_m).number() == 2.5);
static_assert((1.5_q_m + 1_q_km).number() == 1001.5);
static_assert((1.5_q_km + 1_q_m).number() == 1501);
static_assert((2.5_q_m - 1_q_m).number() == 1.5);
static_assert((1.5_q_km - 1_q_m).number() == 1499);
static_assert((2.5_q_m * 2).number() == 5);
static_assert((2.5_q_m * quantity{2}).number() == 5);
static_assert((2.5_q_m * dimensionless<percent, int>(2)).number() == 5);
static_assert((2.5L * 2_q_m).number() == 5);
static_assert((quantity{2.5L} * 2_q_m).number() == 5);
static_assert((dimensionless<percent, long double>(2.5L) * 2_q_m).number() == 5);
static_assert((5._q_m / 2).number() == 2.5);
static_assert((5._q_m / quantity{2}).number() == 2.5);
static_assert((5._q_m / dimensionless<percent, int>(2)).number() == 2.5);
static_assert((5._q_km / 2_q_m).number() == 2.5);
static_assert((5000._q_m / 2_q_m).number() == 2500);

static_assert((1_q_m + 1.5_q_m).number() == 2.5);
static_assert((1_q_m + 1.5_q_km).number() == 1501);
static_assert((1_q_km + 1.5_q_m).number() == 1001.5);
static_assert((2_q_m - 1.5_q_m).number() == 0.5);
static_assert((1_q_km - 1.5_q_m).number() == 998.5);
static_assert((2_q_m * 2.5L).number() == 5);
static_assert((2_q_m * quantity{2.5L}).number() == 5);
static_assert((2_q_m * dimensionless<percent, long double>(2.5L)).number() == 5);
static_assert((2 * 2.5_q_m).number() == 5);
static_assert((quantity{2} * 2.5_q_m).number() == 5);
static_assert((dimensionless<percent, int>(2) * 2.5_q_m).number() == 5);
static_assert((5_q_m / 2.5L).number() == 2);
static_assert((5_q_m / quantity{2.5L}).number() == 2);
static_assert((5_q_m / dimensionless<percent, long double>(2.5L)).number() == 2);
static_assert((5_q_km / 2.5_q_m).number() == 2);
static_assert((5000_q_m / 2.5_q_m).number() == 2000);

static_assert((7_q_m % 2).number() == 1);
static_assert((7_q_m % quantity{2}).number() == 1);
static_assert((7_q_m % dimensionless<percent, int>(2)).number() == 1);
static_assert((7_q_m % 2_q_m).number() == 1);
static_assert((7_q_km % 2000_q_m).number() == 7);

static_assert((10_q_km2 * 10_q_km2) / 50_q_km2 == 2_q_km2);

static_assert((10_q_km / 5_q_m).number() == 2);
static_assert(dimensionless<one>(10_q_km / 5_q_m).number() == 2000);

#if UNITS_DOWNCAST_MODE == 0
static_assert(quantity_cast<dim_one, one>(10_q_km / 5_q_m).number() == 2000);
#else
static_assert(quantity_cast<one>(10_q_km / 5_q_m).number() == 2000);
#endif

static_assert((10_q_s * 2_q_kHz).number() == 20);

// quantity references
static_assert(2_q_m * (1 * m) == (2_q_m2));
static_assert(2_q_m2 / (1 * m) == (2_q_m));


// dimensionless

static_assert((quantity{3} *= quantity{2}) == 6);
static_assert((quantity{6} /= quantity{2}) == 3);
static_assert(quantity{1} + quantity{1} == 2);
static_assert(1 + quantity{1} == 2);
static_assert(quantity{1} + 1 == 2);
static_assert(quantity{2} - quantity{1} == 1);
static_assert(2 - quantity{1} == 1);
static_assert(quantity{2} - 1 == 1);
static_assert(quantity{2} * quantity{2} == 4);
static_assert(2 * quantity{2} == 4);
static_assert(quantity{2} * 2 == 4);
static_assert(quantity{4} / quantity{2} == 2);
static_assert(4 / quantity{2} == 2);
static_assert(quantity{4} / 2 == 2);
static_assert(quantity{4} % quantity{2} == 0);
static_assert(4 % quantity{2} == 0);
static_assert(quantity{4} % 2 == 0);

static_assert(is_same_v<decltype(quantity(0) + 0.0), decltype(quantity(0.0))>);
static_assert(is_same_v<decltype(quantity(0) - 0.0), decltype(quantity(0.0))>);
static_assert(is_same_v<decltype(0.0 + quantity(0)), decltype(quantity(0.0))>);
static_assert(is_same_v<decltype(0.0 + quantity(0)), decltype(quantity(0.0))>);
static_assert(quantity(1) + 2.3 == quantity(1 + 2.3));
static_assert(quantity(1) - 2.3 == quantity(1 - 2.3));
static_assert(1.2 + quantity(3) == quantity(1.2 + 3));
static_assert(1.2 - quantity(3) == quantity(1.2 - 3));

static_assert(is_same_v<decltype((quantity{std::uint8_t(0)} + quantity{std::uint8_t(0)}).number()), int&&>);
static_assert(is_same_v<decltype((quantity{std::uint8_t(0)} - quantity{std::uint8_t(0)}).number()), int&&>);
static_assert((quantity{std::uint8_t(128)} + quantity{std::uint8_t(128)}).number() ==
              std::uint8_t(128) + std::uint8_t(128));
static_assert((quantity{std::uint8_t(0)} - quantity{std::uint8_t(1)}).number() == std::uint8_t(0) - std::uint8_t(1));

static_assert(is_same_v<decltype((quantity{std::uint8_t(0)} % quantity{std::uint8_t(0)}).number()),
                        decltype(std::uint8_t(0) % std::uint8_t(0))&&>);

static_assert(quantity{2} * (1 * m) == 2_q_m);
static_assert(quantity{2} / (1 * m) == 2 / 1_q_m);


///////////////////////
// equality operators
///////////////////////

template<typename Metre>
concept no_crossdimensional_equality = requires {
                                         requires !requires { 1_q_s == length<Metre, int>(1); };
                                         requires !requires { 1_q_s != length<Metre, int>(1); };
                                       };
static_assert(no_crossdimensional_equality<metre>);

// same type
static_assert(length<metre, int>(123) == length<metre, int>(123));
static_assert(length<metre, int>(321) != length<metre, int>(123));
static_assert(!(length<metre, int>(123) == length<metre, int>(321)));
static_assert(!(length<metre, int>(123) != length<metre, int>(123)));

// different types
static_assert(length<metre, double>(123) == length<metre, int>(123));
static_assert(length<metre, double>(321) != length<metre, int>(123));
static_assert(!(length<metre, double>(123) == length<metre, int>(321)));
static_assert(!(length<metre, double>(123) != length<metre, int>(123)));

static_assert(length<kilometre, int>(123) == length<metre, int>(123000));
static_assert(length<kilometre, int>(321) != length<metre, int>(123000));
static_assert(!(length<kilometre, int>(123) == length<metre, int>(321000)));
static_assert(!(length<kilometre, int>(123) != length<metre, int>(123000)));

// dimensionless

static_assert(quantity{123} == 123);
static_assert(quantity{321} != 123);
static_assert(123 == quantity{123});
static_assert(123 != quantity{321});


///////////////////////
// ordering operators
///////////////////////

template<typename Metre>
concept no_crossdimensional_ordering = requires {
                                         requires !requires { 1_q_s < length<Metre, int>(1); };
                                         requires !requires { 1_q_s > length<Metre, int>(1); };
                                         requires !requires { 1_q_s <= length<Metre, int>(1); };
                                         requires !requires { 1_q_s >= length<Metre, int>(1); };
                                       };
static_assert(no_crossdimensional_ordering<metre>);

// same type
static_assert(length<metre, int>(123) < length<metre, int>(321));
static_assert(length<metre, int>(123) <= length<metre, int>(123));
static_assert(length<metre, int>(123) <= length<metre, int>(321));
static_assert(length<metre, int>(321) > length<metre, int>(123));
static_assert(length<metre, int>(123) >= length<metre, int>(123));
static_assert(length<metre, int>(321) >= length<metre, int>(123));
static_assert(!(length<metre, int>(321) < length<metre, int>(123)));
static_assert(!(length<metre, int>(123) < length<metre, int>(123)));
static_assert(!(length<metre, int>(321) <= length<metre, int>(123)));
static_assert(!(length<metre, int>(123) > length<metre, int>(321)));
static_assert(!(length<metre, int>(123) > length<metre, int>(123)));
static_assert(!(length<metre, int>(123) >= length<metre, int>(321)));

// different types
static_assert(length<metre, double>(123) < length<metre, int>(321));
static_assert(length<metre, double>(123) <= length<metre, int>(123));
static_assert(length<metre, double>(123) <= length<metre, int>(321));
static_assert(length<metre, double>(321) > length<metre, int>(123));
static_assert(length<metre, double>(123) >= length<metre, int>(123));
static_assert(length<metre, double>(321) >= length<metre, int>(123));
static_assert(!(length<metre, double>(321) < length<metre, int>(123)));
static_assert(!(length<metre, double>(123) < length<metre, int>(123)));
static_assert(!(length<metre, double>(321) <= length<metre, int>(123)));
static_assert(!(length<metre, double>(123) > length<metre, int>(321)));
static_assert(!(length<metre, double>(123) > length<metre, int>(123)));
static_assert(!(length<metre, double>(123) >= length<metre, int>(321)));

static_assert(length<kilometre, int>(123) < length<metre, int>(321000));
static_assert(length<kilometre, int>(123) <= length<metre, int>(123000));
static_assert(length<kilometre, int>(123) <= length<metre, int>(321000));
static_assert(length<kilometre, int>(321) > length<metre, int>(123000));
static_assert(length<kilometre, int>(123) >= length<metre, int>(123000));
static_assert(length<kilometre, int>(321) >= length<metre, int>(123000));
static_assert(!(length<kilometre, int>(321) < length<metre, int>(123000)));
static_assert(!(length<kilometre, int>(123) < length<metre, int>(123000)));
static_assert(!(length<kilometre, int>(321) <= length<metre, int>(123000)));
static_assert(!(length<kilometre, int>(123) > length<metre, int>(321000)));
static_assert(!(length<kilometre, int>(123) > length<metre, int>(123000)));
static_assert(!(length<kilometre, int>(123) >= length<metre, int>(321000)));

// dimensionless

static_assert(quantity{123} < 321);
static_assert(quantity{123} <= 123);
static_assert(quantity{123} <= 321);
static_assert(quantity{321} > 123);
static_assert(quantity{123} >= 123);
static_assert(quantity{321} >= 123);

static_assert(123 < quantity{321});
static_assert(123 <= quantity{123});
static_assert(123 <= quantity{321});
static_assert(321 > quantity{123});
static_assert(123 >= quantity{123});
static_assert(321 >= quantity{123});


//////////////////
// dimensionless
//////////////////

static_assert(std::equality_comparable_with<dimensionless<one>, int>);
static_assert(std::equality_comparable_with<dimensionless<one>, double>);
static_assert(std::equality_comparable_with<dimensionless<one, int>, int>);
static_assert(!std::equality_comparable_with<dimensionless<one, int>, double>);

template<typename Int>
concept invalid_dimensionless_operations = requires {
                                             requires !requires(dimensionless<percent, Int> d) { 1 + d; };
                                             requires !requires(dimensionless<percent, Int> d) { d + 1; };
                                           };
static_assert(invalid_dimensionless_operations<int>);

static_assert(compare<decltype(10_q_km / 5_q_km), quantity<dim_one, one, std::int64_t>>);

#if UNITS_DOWNCAST_MODE == 0
static_assert(quantity_cast<dim_one, percent>(50._q_m / 100._q_m).number() == 50);
#else
static_assert(quantity_cast<percent>(50._q_m / 100._q_m).number() == 50);
#endif
static_assert(50._q_m / 100._q_m == dimensionless<percent>(50));

static_assert(dimensionless<one>(dimensionless<percent>(50)).number() == 0.5);


////////////////
// alias units
////////////////

static_assert(compare<decltype(2_q_l + 2_q_ml), volume<cubic_centimetre, std::int64_t>>);
static_assert(2_q_l + 2_q_ml == 2002_q_cm3);
static_assert(2_q_l + 2_q_ml == 2002_q_ml);
static_assert(2_q_l + 2_q_cm3 == 2002_q_ml);
static_assert(2_q_dm3 + 2_q_cm3 == 2002_q_ml);


//////////////////
// quantity_cast
//////////////////

static_assert(quantity_cast<length<metre, int>>(2_q_km).number() == 2000);
static_assert(quantity_cast<length<kilometre, int>>(2000_q_m).number() == 2);
static_assert(quantity_cast<length<metre, int>>(1.23_q_m).number() == 1);
static_assert(quantity_cast<metre>(2_q_km).number() == 2000);
static_assert(quantity_cast<kilometre>(2000_q_m).number() == 2);
static_assert(quantity_cast<int>(1.23_q_m).number() == 1);
static_assert(quantity_cast<dim_speed, kilometre_per_hour>(2000.0_q_m / 3600.0_q_s).number() == 2);

static_assert(quantity_cast<dim_length>(1 * cgs_cm) == 1 * cm);

static_assert(is_same_v<decltype(quantity_cast<litre>(2_q_dm3)), volume<litre, std::int64_t>>);
static_assert(!is_same_v<decltype(quantity_cast<litre>(2_q_dm3)), volume<cubic_decimetre, std::int64_t>>);

////////////////
// downcasting
////////////////

#if UNITS_DOWNCAST_MODE == 0

static_assert(is_same_v<decltype(10_q_m / 5_q_s),
                        quantity<unknown_dimension<units::exponent<dim_length, 1>, units::exponent<dim_time, -1>>,
                                 scaled_unit<as_magnitude<1>(), unknown_coherent_unit>, std::int64_t>>);
static_assert(
  is_same_v<decltype(1_q_mm + 1_q_km), length<scaled_unit<as_magnitude<ratio(1, 1, -3)>(), metre>, std::int64_t>>);

#else

static_assert(compare<decltype(10_q_m / 5_q_s), speed<metre_per_second, std::int64_t>>);
static_assert(compare<decltype(1_q_mm + 1_q_km), length<millimetre, std::int64_t>>);

#endif

// modulo arithmetics

constexpr auto quotient_remainder_theorem(auto q1, auto q2)
{
  auto quotient = q1 / q2;
  auto reminder = q1 % q2;
  auto q = quotient * q2 + reminder;
  return q;
}

static_assert(comp(quotient_remainder_theorem(3'000 * m, 400 * m), 3'000 * m));
static_assert(comp(quotient_remainder_theorem(3 * km, 400 * m), 3 * km));
static_assert(comp(quotient_remainder_theorem(3 * km, 2 * m), 3 * km));
static_assert(comp(quotient_remainder_theorem(3 * km, 400'000 * mm), 3 * km));
static_assert(comp(quotient_remainder_theorem(3 * km, 2'000 * mm), 3 * km));
static_assert(comp(quotient_remainder_theorem(3 * km, 400 * mm), 3 * km));
static_assert(comp(quotient_remainder_theorem(3 * km, 2 * mm), 3 * km));
static_assert(same(quotient_remainder_theorem(3'000 * m, 400), 3'000 * m));
<<<<<<< HEAD
static_assert(same(quotient_remainder_theorem(3'000 * m, quantity(400)), 3'000 * m));
static_assert(same(quotient_remainder_theorem(3 * km, quantity(400)), 3 * km));
static_assert(same(quotient_remainder_theorem(3 * km, quantity(2)), 3 * km));
static_assert(
  same(quotient_remainder_theorem(3 * km, dimensionless<scaled_unit<as_magnitude<ratio(1, 1000)>(), one>, int>(400)),
       3 * km));
=======
static_assert(comp(quotient_remainder_theorem(3'000 * m, quantity(400)), 3'000 * m));
static_assert(comp(quotient_remainder_theorem(3 * km, quantity(400)), 3 * km));
static_assert(comp(quotient_remainder_theorem(3 * km, quantity(2)), 3 * km));
static_assert(comp(quotient_remainder_theorem(3 * km, dimensionless<scaled_unit<ratio(1, 1000), one>, int>(400)),
                   3 * km));
>>>>>>> 8c0f9d4f

}  // namespace<|MERGE_RESOLUTION|>--- conflicted
+++ resolved
@@ -513,7 +513,9 @@
   is_same_v<decltype(1_q_m * 1.L), length<metre, long double>>);  // TODO should we address fundamental types implicit
                                                                   // truncating conversions with concepts?
 static_assert(is_same_v<decltype(1 * 1._q_m), length<metre, long double>>);
-static_assert(compare<decltype(1_q_m * quantity{1.L}), length<metre, long double>>);  // TODO should we address fundamental types implicit truncating conversions with concepts?
+static_assert(compare<decltype(1_q_m * quantity{1.L}),
+                      length<metre, long double>>);  // TODO should we address fundamental types implicit truncating
+                                                     // conversions with concepts?
 static_assert(compare<decltype(quantity{1} * 1._q_m), length<metre, long double>>);
 static_assert(is_same_v<decltype(1_q_m / 1.L), length<metre, long double>>);
 static_assert(compare<decltype(1_q_m / quantity{1.L}), length<metre, long double>>);
@@ -912,19 +914,11 @@
 static_assert(comp(quotient_remainder_theorem(3 * km, 400 * mm), 3 * km));
 static_assert(comp(quotient_remainder_theorem(3 * km, 2 * mm), 3 * km));
 static_assert(same(quotient_remainder_theorem(3'000 * m, 400), 3'000 * m));
-<<<<<<< HEAD
-static_assert(same(quotient_remainder_theorem(3'000 * m, quantity(400)), 3'000 * m));
-static_assert(same(quotient_remainder_theorem(3 * km, quantity(400)), 3 * km));
-static_assert(same(quotient_remainder_theorem(3 * km, quantity(2)), 3 * km));
-static_assert(
-  same(quotient_remainder_theorem(3 * km, dimensionless<scaled_unit<as_magnitude<ratio(1, 1000)>(), one>, int>(400)),
-       3 * km));
-=======
 static_assert(comp(quotient_remainder_theorem(3'000 * m, quantity(400)), 3'000 * m));
 static_assert(comp(quotient_remainder_theorem(3 * km, quantity(400)), 3 * km));
 static_assert(comp(quotient_remainder_theorem(3 * km, quantity(2)), 3 * km));
-static_assert(comp(quotient_remainder_theorem(3 * km, dimensionless<scaled_unit<ratio(1, 1000), one>, int>(400)),
-                   3 * km));
->>>>>>> 8c0f9d4f
+static_assert(
+  comp(quotient_remainder_theorem(3 * km, dimensionless<scaled_unit<as_magnitude<ratio(1, 1000)>(), one>, int>(400)),
+       3 * km));
 
 }  // namespace