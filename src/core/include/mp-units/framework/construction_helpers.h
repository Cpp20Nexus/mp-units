// The MIT License (MIT)
//
// Copyright (c) 2018 Mateusz Pusz
//
// Permission is hereby granted, free of charge, to any person obtaining a copy
// of this software and associated documentation files (the "Software"), to deal
// in the Software without restriction, including without limitation the rights
// to use, copy, modify, merge, publish, distribute, sublicense, and/or sell
// copies of the Software, and to permit persons to whom the Software is
// furnished to do so, subject to the following conditions:
//
// The above copyright notice and this permission notice shall be included in all
// copies or substantial portions of the Software.
//
// THE SOFTWARE IS PROVIDED "AS IS", WITHOUT WARRANTY OF ANY KIND, EXPRESS OR
// IMPLIED, INCLUDING BUT NOT LIMITED TO THE WARRANTIES OF MERCHANTABILITY,
// FITNESS FOR A PARTICULAR PURPOSE AND NONINFRINGEMENT. IN NO EVENT SHALL THE
// AUTHORS OR COPYRIGHT HOLDERS BE LIABLE FOR ANY CLAIM, DAMAGES OR OTHER
// LIABILITY, WHETHER IN AN ACTION OF CONTRACT, TORT OR OTHERWISE, ARISING FROM,
// OUT OF OR IN CONNECTION WITH THE SOFTWARE OR THE USE OR OTHER DEALINGS IN THE
// SOFTWARE.

#pragma once

#include <mp-units/framework/quantity.h>
#include <mp-units/framework/quantity_point.h>
#include <mp-units/framework/reference_concepts.h>
#include <mp-units/framework/representation_concepts.h>

#ifndef MP_UNITS_IN_MODULE_INTERFACE
#ifdef MP_UNITS_IMPORT_STD
import std;
#else
#include <type_traits>
#endif
#endif

namespace mp_units {

template<Reference R>
struct delta_ {
<<<<<<< HEAD
  template<typename Rep>
    requires RepresentationOf<std::remove_cvref_t<Rep>, get_quantity_spec(R{}).character>
  [[nodiscard]] constexpr quantity<MP_UNITS_EXPRESSION_WORKAROUND(R{}), std::remove_cvref_t<Rep>> operator()(
    Rep&& lhs) const
=======
  template<typename FwdRep, RepresentationOf<get_quantity_spec(R{}).character> Rep = std::remove_cvref_t<FwdRep>>
  [[nodiscard]] constexpr quantity<R{}, Rep> operator()(FwdRep&& lhs) const
>>>>>>> aedcbcf2
  {
    return quantity{std::forward<FwdRep>(lhs), R{}};
  }
};

template<Reference R>
struct absolute_ {
<<<<<<< HEAD
  template<typename Rep>
    requires RepresentationOf<std::remove_cvref_t<Rep>, get_quantity_spec(R{}).character>
  [[nodiscard]] constexpr quantity_point<MP_UNITS_EXPRESSION_WORKAROUND(R{}), default_point_origin(R{}),
                                         std::remove_cvref_t<Rep>>
  operator()(Rep&& lhs) const
=======
  template<typename FwdRep, RepresentationOf<get_quantity_spec(R{}).character> Rep = std::remove_cvref_t<FwdRep>>
  [[nodiscard]] constexpr quantity_point<R{}, default_point_origin(R{}), Rep> operator()(FwdRep&& lhs) const
>>>>>>> aedcbcf2
  {
    return quantity_point{quantity{std::forward<FwdRep>(lhs), R{}}};
  }
};

MP_UNITS_EXPORT_BEGIN

template<Reference auto R>
constexpr delta_<MP_UNITS_REMOVE_CONST(decltype(R))> delta{};

template<Reference auto R>
constexpr absolute_<MP_UNITS_REMOVE_CONST(decltype(R))> absolute{};

MP_UNITS_EXPORT_END

}  // namespace mp_units<|MERGE_RESOLUTION|>--- conflicted
+++ resolved
@@ -39,15 +39,8 @@
 
 template<Reference R>
 struct delta_ {
-<<<<<<< HEAD
-  template<typename Rep>
-    requires RepresentationOf<std::remove_cvref_t<Rep>, get_quantity_spec(R{}).character>
-  [[nodiscard]] constexpr quantity<MP_UNITS_EXPRESSION_WORKAROUND(R{}), std::remove_cvref_t<Rep>> operator()(
-    Rep&& lhs) const
-=======
   template<typename FwdRep, RepresentationOf<get_quantity_spec(R{}).character> Rep = std::remove_cvref_t<FwdRep>>
-  [[nodiscard]] constexpr quantity<R{}, Rep> operator()(FwdRep&& lhs) const
->>>>>>> aedcbcf2
+  [[nodiscard]] constexpr quantity<MP_UNITS_EXPRESSION_WORKAROUND(R{}), Rep> operator()(FwdRep&& lhs) const
   {
     return quantity{std::forward<FwdRep>(lhs), R{}};
   }
@@ -55,16 +48,8 @@
 
 template<Reference R>
 struct absolute_ {
-<<<<<<< HEAD
-  template<typename Rep>
-    requires RepresentationOf<std::remove_cvref_t<Rep>, get_quantity_spec(R{}).character>
-  [[nodiscard]] constexpr quantity_point<MP_UNITS_EXPRESSION_WORKAROUND(R{}), default_point_origin(R{}),
-                                         std::remove_cvref_t<Rep>>
-  operator()(Rep&& lhs) const
-=======
   template<typename FwdRep, RepresentationOf<get_quantity_spec(R{}).character> Rep = std::remove_cvref_t<FwdRep>>
-  [[nodiscard]] constexpr quantity_point<R{}, default_point_origin(R{}), Rep> operator()(FwdRep&& lhs) const
->>>>>>> aedcbcf2
+  [[nodiscard]] constexpr quantity_point<MP_UNITS_EXPRESSION_WORKAROUND(R{}), default_point_origin(R{}), Rep> operator()(FwdRep&& lhs) const
   {
     return quantity_point{quantity{std::forward<FwdRep>(lhs), R{}}};
   }
