--- conflicted
+++ resolved
@@ -43,16 +43,8 @@
 constexpr bool has_common_type_v = has_common_type_impl<void, Ts...>::value;
 
 template<typename T, typename Other>
-<<<<<<< HEAD
-struct get_common_type : std::common_type<T, Other> {};
-
-template<typename T, typename Other>
 using maybe_common_type =
-  std::conditional_t<has_common_type_v<T, Other>, get_common_type<T, Other>, std::type_identity<T>>::type;
-=======
-using maybe_common_type = std::conditional_t<requires { typename std::common_type_t<T, Other>; },
-                                             std::common_type<T, Other>, std::type_identity<T>>::type;
->>>>>>> aedcbcf2
+  std::conditional_t<has_common_type_v<T, Other>, std::common_type<T, Other>, std::type_identity<T>>::type;
 
 /**
  * @brief Type-related details about the conversion from one quantity to another
@@ -121,11 +113,7 @@
   constexpr auto q_unit = From::unit;
   if constexpr (q_unit == To::unit) {
     // no scaling of the number needed
-<<<<<<< HEAD
-    return {static_cast<To::rep>(std::forward<From>(q).numerical_value_is_an_implementation_detail_),
-=======
     return {static_cast<To::rep>(std::forward<FwdFrom>(q).numerical_value_is_an_implementation_detail_),
->>>>>>> aedcbcf2
             To::reference};  // this is the only (and recommended) way to do a truncating conversion on a number, so we
                              // are using static_cast to suppress all the compiler warnings on conversions
   } else {
@@ -141,19 +129,6 @@
     };
 
     // scale the number
-<<<<<<< HEAD
-    using traits = magnitude_conversion_traits<To, std::remove_reference_t<From>>;
-    if constexpr (std::is_floating_point_v<typename traits::multiplier_type>) {
-      // this results in great assembly
-      auto res = static_cast<To::rep>(static_cast<traits::c_type>(q.numerical_value_is_an_implementation_detail_) *
-                                      traits::ratio);
-      return {res, To::reference};
-    } else {
-      // this is slower but allows conversions like 2000 m -> 2 km without loosing data
-      auto res = static_cast<To::rep>(static_cast<traits::c_type>(q.numerical_value_is_an_implementation_detail_) *
-                                      traits::num_mult / traits::den_mult * traits::irr_mult);
-      return {res, To::reference};
-=======
     if constexpr (is_integral(c_mag))
       return scale([&](auto value) { return value * get_value<multiplier_type>(numerator(c_mag)); });
     else if constexpr (is_integral(pow<-1>(c_mag)))
@@ -167,7 +142,6 @@
         // this is slower but allows conversions like 2000 m -> 2 km without loosing data
         return scale(
           [](auto value) { return value * value_traits::num_mult / value_traits::den_mult * value_traits::irr_mult; });
->>>>>>> aedcbcf2
     }
   }
 }
