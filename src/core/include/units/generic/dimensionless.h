--- conflicted
+++ resolved
@@ -30,13 +30,8 @@
 
 namespace units {
 
-<<<<<<< HEAD
-struct one : named_unit<one, "", no_prefix> {};
-struct percent : named_scaled_unit<percent, "%", no_prefix, as_magnitude<ratio(1, 100)>(), one> {};
-=======
 struct one : derived_unit<one> {};
-struct percent : named_scaled_unit<percent, "%", ratio(1, 100), one> {};
->>>>>>> 8c0f9d4f
+struct percent : named_scaled_unit<percent, "%", as_magnitude<ratio(1, 100)>(), one> {};
 
 /**
  * @brief Dimension one
