// The MIT License (MIT)
//
// Copyright (c) 2018 Mateusz Pusz
//
// Permission is hereby granted, free of charge, to any person obtaining a copy
// of this software and associated documentation files (the "Software"), to deal
// in the Software without restriction, including without limitation the rights
// to use, copy, modify, merge, publish, distribute, sublicense, and/or sell
// copies of the Software, and to permit persons to whom the Software is
// furnished to do so, subject to the following conditions:
//
// The above copyright notice and this permission notice shall be included in all
// copies or substantial portions of the Software.
//
// THE SOFTWARE IS PROVIDED "AS IS", WITHOUT WARRANTY OF ANY KIND, EXPRESS OR
// IMPLIED, INCLUDING BUT NOT LIMITED TO THE WARRANTIES OF MERCHANTABILITY,
// FITNESS FOR A PARTICULAR PURPOSE AND NONINFRINGEMENT. IN NO EVENT SHALL THE
// AUTHORS OR COPYRIGHT HOLDERS BE LIABLE FOR ANY CLAIM, DAMAGES OR OTHER
// LIABILITY, WHETHER IN AN ACTION OF CONTRACT, TORT OR OTHERWISE, ARISING FROM,
// OUT OF OR IN CONNECTION WITH THE SOFTWARE OR THE USE OR OTHER DEALINGS IN THE
// SOFTWARE.

#pragma once

// IWYU pragma: begin_exports
#include <units/isq/dimensions/mass.h>
#include <units/quantity.h>
#include <units/reference.h>
#include <units/symbol_text.h>
// IWYU pragma: end_exports

#include <units/isq/si/mass.h>
#include <units/unit.h>

namespace units::isq::si::fps {

// https://en.wikipedia.org/wiki/Pound_(mass)
<<<<<<< HEAD
struct pound :
    named_scaled_unit<pound, "lb", no_prefix, as_magnitude<ratio(45'359'237, 100'000'000)>(), si::kilogram> {};
=======
struct pound : named_scaled_unit<pound, "lb", ratio(45'359'237, 100'000'000), si::kilogram> {};
>>>>>>> 8c0f9d4f

struct dim_mass : isq::dim_mass<pound> {};

template<UnitOf<dim_mass> U, Representation Rep = double>
using mass = quantity<dim_mass, U, Rep>;

<<<<<<< HEAD
struct grain : named_scaled_unit<grain, "gr", no_prefix, as_magnitude<ratio(1, 7000)>(), pound> {};

struct dram : named_scaled_unit<dram, "dr", no_prefix, as_magnitude<ratio(1, 256)>(), pound> {};

struct ounce : named_scaled_unit<ounce, "oz", no_prefix, as_magnitude<ratio(1, 16)>(), pound> {};

struct stone : named_scaled_unit<stone, "st", no_prefix, as_magnitude<14>(), pound> {};

struct quarter : named_scaled_unit<quarter, "qr", no_prefix, as_magnitude<28>(), pound> {};

struct hundredweight : named_scaled_unit<hundredweight, "cwt", no_prefix, as_magnitude<112>(), pound> {};

struct short_ton : named_scaled_unit<short_ton, "ton (short)", no_prefix, as_magnitude<2'000>(), pound> {};

struct long_ton : named_scaled_unit<long_ton, "ton (long)", no_prefix, as_magnitude<2'240>(), pound> {};
=======
struct grain : named_scaled_unit<grain, "gr", ratio(1, 7000), pound> {};

struct dram : named_scaled_unit<dram, "dr", ratio(1, 256), pound> {};

struct ounce : named_scaled_unit<ounce, "oz", ratio(1, 16), pound> {};

struct stone : named_scaled_unit<stone, "st", ratio(14, 1), pound> {};

struct quarter : named_scaled_unit<quarter, "qr", ratio(28, 1), pound> {};

struct hundredweight : named_scaled_unit<hundredweight, "cwt", ratio(112, 1), pound> {};

struct short_ton : named_scaled_unit<short_ton, "ton (short)", ratio(2'000, 1), pound> {};

struct long_ton : named_scaled_unit<long_ton, "ton (long)", ratio(2'240, 1), pound> {};
>>>>>>> 8c0f9d4f

#ifndef UNITS_NO_LITERALS

inline namespace literals {

// Grain
constexpr auto operator"" _q_gr(unsigned long long l)
{
  gsl_ExpectsAudit(std::in_range<std::int64_t>(l));
  return mass<grain, std::int64_t>(static_cast<std::int64_t>(l));
}
constexpr auto operator"" _q_gr(long double l) { return mass<grain, long double>(l); }

// Dram
constexpr auto operator"" _q_dr(unsigned long long l)
{
  gsl_ExpectsAudit(std::in_range<std::int64_t>(l));
  return mass<dram, std::int64_t>(static_cast<std::int64_t>(l));
}
constexpr auto operator"" _q_dr(long double l) { return mass<dram, long double>(l); }

// Ounce
constexpr auto operator"" _q_oz(unsigned long long l)
{
  gsl_ExpectsAudit(std::in_range<std::int64_t>(l));
  return mass<ounce, std::int64_t>(static_cast<std::int64_t>(l));
}
constexpr auto operator"" _q_oz(long double l) { return mass<ounce, long double>(l); }

// Pound
constexpr auto operator"" _q_lb(unsigned long long l)
{
  gsl_ExpectsAudit(std::in_range<std::int64_t>(l));
  return mass<pound, std::int64_t>(static_cast<std::int64_t>(l));
}
constexpr auto operator"" _q_lb(long double l) { return mass<pound, long double>(l); }

// Stone
constexpr auto operator"" _q_st(unsigned long long l)
{
  gsl_ExpectsAudit(std::in_range<std::int64_t>(l));
  return mass<stone, std::int64_t>(static_cast<std::int64_t>(l));
}
constexpr auto operator"" _q_st(long double l) { return mass<stone, long double>(l); }

// Quarter
constexpr auto operator"" _q_qr(unsigned long long l)
{
  gsl_ExpectsAudit(std::in_range<std::int64_t>(l));
  return mass<quarter, std::int64_t>(static_cast<std::int64_t>(l));
}
constexpr auto operator"" _q_qr(long double l) { return mass<quarter, long double>(l); }

// Hundredweight
constexpr auto operator"" _q_cwt(unsigned long long l)
{
  gsl_ExpectsAudit(std::in_range<std::int64_t>(l));
  return mass<hundredweight, std::int64_t>(static_cast<std::int64_t>(l));
}
constexpr auto operator"" _q_cwt(long double l) { return mass<hundredweight, long double>(l); }

// Short ton
constexpr auto operator"" _q_ston(unsigned long long l)
{
  gsl_ExpectsAudit(std::in_range<std::int64_t>(l));
  return mass<short_ton, std::int64_t>(static_cast<std::int64_t>(l));
}
constexpr auto operator"" _q_ston(long double l) { return mass<short_ton, long double>(l); }

// Long Ton
constexpr auto operator"" _q_lton(unsigned long long l)
{
  gsl_ExpectsAudit(std::in_range<std::int64_t>(l));
  return mass<long_ton, std::int64_t>(static_cast<std::int64_t>(l));
}
constexpr auto operator"" _q_lton(long double l) { return mass<long_ton, long double>(l); }

}  // namespace literals

#endif  // UNITS_NO_LITERALS

#ifndef UNITS_NO_REFERENCES

namespace mass_references {

inline constexpr auto gr = reference<dim_mass, grain>{};
inline constexpr auto dr = reference<dim_mass, dram>{};
inline constexpr auto oz = reference<dim_mass, ounce>{};
inline constexpr auto lb = reference<dim_mass, pound>{};
inline constexpr auto st = reference<dim_mass, stone>{};
inline constexpr auto qr = reference<dim_mass, quarter>{};
inline constexpr auto cwt = reference<dim_mass, hundredweight>{};
inline constexpr auto ston = reference<dim_mass, short_ton>{};
inline constexpr auto lton = reference<dim_mass, long_ton>{};

}  // namespace mass_references

namespace references {

using namespace mass_references;

}  // namespace references

#endif  // UNITS_NO_REFERENCES

}  // namespace units::isq::si::fps

#ifndef UNITS_NO_ALIASES

namespace units::aliases::isq::si::fps::inline mass {

template<Representation Rep = double>
using gr = units::isq::si::fps::mass<units::isq::si::fps::grain, Rep>;
template<Representation Rep = double>
using dr = units::isq::si::fps::mass<units::isq::si::fps::dram, Rep>;
template<Representation Rep = double>
using oz = units::isq::si::fps::mass<units::isq::si::fps::ounce, Rep>;
template<Representation Rep = double>
using lb = units::isq::si::fps::mass<units::isq::si::fps::pound, Rep>;
template<Representation Rep = double>
using st = units::isq::si::fps::mass<units::isq::si::fps::stone, Rep>;
template<Representation Rep = double>
using qr = units::isq::si::fps::mass<units::isq::si::fps::quarter, Rep>;
template<Representation Rep = double>
using cwt = units::isq::si::fps::mass<units::isq::si::fps::hundredweight, Rep>;
template<Representation Rep = double>
using ston = units::isq::si::fps::mass<units::isq::si::fps::short_ton, Rep>;
template<Representation Rep = double>
using lton = units::isq::si::fps::mass<units::isq::si::fps::long_ton, Rep>;

}  // namespace units::aliases::isq::si::fps::inline mass

#endif  // UNITS_NO_ALIASES<|MERGE_RESOLUTION|>--- conflicted
+++ resolved
@@ -35,51 +35,28 @@
 namespace units::isq::si::fps {
 
 // https://en.wikipedia.org/wiki/Pound_(mass)
-<<<<<<< HEAD
-struct pound :
-    named_scaled_unit<pound, "lb", no_prefix, as_magnitude<ratio(45'359'237, 100'000'000)>(), si::kilogram> {};
-=======
-struct pound : named_scaled_unit<pound, "lb", ratio(45'359'237, 100'000'000), si::kilogram> {};
->>>>>>> 8c0f9d4f
+struct pound : named_scaled_unit<pound, "lb", as_magnitude<ratio(45'359'237, 100'000'000)>(), si::kilogram> {};
 
 struct dim_mass : isq::dim_mass<pound> {};
 
 template<UnitOf<dim_mass> U, Representation Rep = double>
 using mass = quantity<dim_mass, U, Rep>;
 
-<<<<<<< HEAD
-struct grain : named_scaled_unit<grain, "gr", no_prefix, as_magnitude<ratio(1, 7000)>(), pound> {};
+struct grain : named_scaled_unit<grain, "gr", as_magnitude<ratio(1, 7000)>(), pound> {};
 
-struct dram : named_scaled_unit<dram, "dr", no_prefix, as_magnitude<ratio(1, 256)>(), pound> {};
+struct dram : named_scaled_unit<dram, "dr", as_magnitude<ratio(1, 256)>(), pound> {};
 
-struct ounce : named_scaled_unit<ounce, "oz", no_prefix, as_magnitude<ratio(1, 16)>(), pound> {};
+struct ounce : named_scaled_unit<ounce, "oz", as_magnitude<ratio(1, 16)>(), pound> {};
 
-struct stone : named_scaled_unit<stone, "st", no_prefix, as_magnitude<14>(), pound> {};
+struct stone : named_scaled_unit<stone, "st", as_magnitude<14>(), pound> {};
 
-struct quarter : named_scaled_unit<quarter, "qr", no_prefix, as_magnitude<28>(), pound> {};
+struct quarter : named_scaled_unit<quarter, "qr", as_magnitude<28>(), pound> {};
 
-struct hundredweight : named_scaled_unit<hundredweight, "cwt", no_prefix, as_magnitude<112>(), pound> {};
+struct hundredweight : named_scaled_unit<hundredweight, "cwt", as_magnitude<112>(), pound> {};
 
-struct short_ton : named_scaled_unit<short_ton, "ton (short)", no_prefix, as_magnitude<2'000>(), pound> {};
+struct short_ton : named_scaled_unit<short_ton, "ton (short)", as_magnitude<2'000>(), pound> {};
 
-struct long_ton : named_scaled_unit<long_ton, "ton (long)", no_prefix, as_magnitude<2'240>(), pound> {};
-=======
-struct grain : named_scaled_unit<grain, "gr", ratio(1, 7000), pound> {};
-
-struct dram : named_scaled_unit<dram, "dr", ratio(1, 256), pound> {};
-
-struct ounce : named_scaled_unit<ounce, "oz", ratio(1, 16), pound> {};
-
-struct stone : named_scaled_unit<stone, "st", ratio(14, 1), pound> {};
-
-struct quarter : named_scaled_unit<quarter, "qr", ratio(28, 1), pound> {};
-
-struct hundredweight : named_scaled_unit<hundredweight, "cwt", ratio(112, 1), pound> {};
-
-struct short_ton : named_scaled_unit<short_ton, "ton (short)", ratio(2'000, 1), pound> {};
-
-struct long_ton : named_scaled_unit<long_ton, "ton (long)", ratio(2'240, 1), pound> {};
->>>>>>> 8c0f9d4f
+struct long_ton : named_scaled_unit<long_ton, "ton (long)", as_magnitude<2'240>(), pound> {};
 
 #ifndef UNITS_NO_LITERALS
 
