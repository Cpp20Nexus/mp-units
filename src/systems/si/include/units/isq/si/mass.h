// The MIT License (MIT)
//
// Copyright (c) 2018 Mateusz Pusz
//
// Permission is hereby granted, free of charge, to any person obtaining a copy
// of this software and associated documentation files (the "Software"), to deal
// in the Software without restriction, including without limitation the rights
// to use, copy, modify, merge, publish, distribute, sublicense, and/or sell
// copies of the Software, and to permit persons to whom the Software is
// furnished to do so, subject to the following conditions:
//
// The above copyright notice and this permission notice shall be included in all
// copies or substantial portions of the Software.
//
// THE SOFTWARE IS PROVIDED "AS IS", WITHOUT WARRANTY OF ANY KIND, EXPRESS OR
// IMPLIED, INCLUDING BUT NOT LIMITED TO THE WARRANTIES OF MERCHANTABILITY,
// FITNESS FOR A PARTICULAR PURPOSE AND NONINFRINGEMENT. IN NO EVENT SHALL THE
// AUTHORS OR COPYRIGHT HOLDERS BE LIABLE FOR ANY CLAIM, DAMAGES OR OTHER
// LIABILITY, WHETHER IN AN ACTION OF CONTRACT, TORT OR OTHERWISE, ARISING FROM,
// OUT OF OR IN CONNECTION WITH THE SOFTWARE OR THE USE OR OTHER DEALINGS IN THE
// SOFTWARE.

#pragma once

// IWYU pragma: begin_exports
#include <units/isq/dimensions/mass.h>
#include <units/quantity.h>
#include <units/reference.h>
#include <units/symbol_text.h>
// IWYU pragma: end_exports

#include <units/isq/si/prefixes.h>
#include <units/unit.h>

namespace units::isq::si {

struct gram : named_unit<gram, "g"> {};
struct yoctogram : prefixed_unit<yoctogram, yocto, gram> {};
struct zeptogram : prefixed_unit<zeptogram, zepto, gram> {};
struct attogram : prefixed_unit<attogram, atto, gram> {};
struct femtogram : prefixed_unit<femtogram, femto, gram> {};
struct picogram : prefixed_unit<picogram, pico, gram> {};
struct nanogram : prefixed_unit<nanogram, nano, gram> {};
struct microgram : prefixed_unit<microgram, micro, gram> {};
struct milligram : prefixed_unit<milligram, milli, gram> {};
struct centigram : prefixed_unit<centigram, centi, gram> {};
struct decigram : prefixed_unit<decigram, deci, gram> {};
struct decagram : prefixed_unit<decagram, deca, gram> {};
struct hectogram : prefixed_unit<hectogram, hecto, gram> {};
struct kilogram : prefixed_unit<kilogram, kilo, gram> {};
struct megagram : prefixed_unit<megagram, mega, gram> {};
struct gigagram : prefixed_unit<gigagram, giga, gram> {};
struct teragram : prefixed_unit<teragram, tera, gram> {};
struct petagram : prefixed_unit<petagram, peta, gram> {};
struct exagram : prefixed_unit<exagram, exa, gram> {};
struct zettagram : prefixed_unit<zettagram, zetta, gram> {};
struct yottagram : prefixed_unit<yottagram, yotta, gram> {};

struct tonne : alias_unit<megagram, "t"> {};
struct yoctotonne : prefixed_alias_unit<attogram, yocto, tonne> {};
struct zeptotonne : prefixed_alias_unit<femtogram, zepto, tonne> {};
struct attotonne : prefixed_alias_unit<picogram, atto, tonne> {};
struct femtotonne : prefixed_alias_unit<nanogram, femto, tonne> {};
struct picotonne : prefixed_alias_unit<microgram, pico, tonne> {};
struct nanotonne : prefixed_alias_unit<milligram, nano, tonne> {};
struct microtonne : prefixed_alias_unit<gram, micro, tonne> {};
struct millitonne : prefixed_alias_unit<kilogram, milli, tonne> {};
struct centitonne : prefixed_unit<centitonne, centi, tonne> {};
struct decitonne : prefixed_unit<decitonne, deci, tonne> {};
struct decatonne : prefixed_unit<decatonne, deca, tonne> {};
struct hectotonne : prefixed_unit<hectotonne, hecto, tonne> {};
struct kilotonne : prefixed_alias_unit<gigagram, kilo, tonne> {};
struct megatonne : prefixed_alias_unit<teragram, mega, tonne> {};
struct gigatonne : prefixed_alias_unit<petagram, giga, tonne> {};
struct teratonne : prefixed_alias_unit<exagram, tera, tonne> {};
struct petatonne : prefixed_alias_unit<zettagram, peta, tonne> {};
struct exatonne : prefixed_alias_unit<yottagram, exa, tonne> {};
struct zettatonne : prefixed_unit<zettatonne, zetta, tonne> {};
struct yottatonne : prefixed_unit<yottatonne, yotta, tonne> {};

<<<<<<< HEAD
struct dalton :
    named_scaled_unit<dalton, "Da", no_prefix, as_magnitude<ratio(16'605'390'666'050, 10'000'000'000'000, -27)>(),
                      kilogram> {};
=======
struct dalton : named_scaled_unit<dalton, "Da", ratio(16'605'390'666'050, 10'000'000'000'000, -27), kilogram> {};
>>>>>>> 8c0f9d4f

struct dim_mass : isq::dim_mass<kilogram> {};

template<UnitOf<dim_mass> U, Representation Rep = double>
using mass = quantity<dim_mass, U, Rep>;

#ifndef UNITS_NO_LITERALS

inline namespace literals {

// g
constexpr auto operator"" _q_g(unsigned long long l)
{
  gsl_ExpectsAudit(std::in_range<std::int64_t>(l));
  return mass<gram, std::int64_t>(static_cast<std::int64_t>(l));
}
constexpr auto operator"" _q_g(long double l) { return mass<gram, long double>(l); }

// yg
constexpr auto operator"" _q_yg(unsigned long long l)
{
  gsl_ExpectsAudit(std::in_range<std::int64_t>(l));
  return mass<yoctogram, std::int64_t>(static_cast<std::int64_t>(l));
}
constexpr auto operator"" _q_yg(long double l) { return mass<yoctogram, long double>(l); }

// zg
constexpr auto operator"" _q_zg(unsigned long long l)
{
  gsl_ExpectsAudit(std::in_range<std::int64_t>(l));
  return mass<zeptogram, std::int64_t>(static_cast<std::int64_t>(l));
}
constexpr auto operator"" _q_zg(long double l) { return mass<zeptogram, long double>(l); }

// ag
constexpr auto operator"" _q_ag(unsigned long long l)
{
  gsl_ExpectsAudit(std::in_range<std::int64_t>(l));
  return mass<attogram, std::int64_t>(static_cast<std::int64_t>(l));
}
constexpr auto operator"" _q_ag(long double l) { return mass<attogram, long double>(l); }

// fg
constexpr auto operator"" _q_fg(unsigned long long l)
{
  gsl_ExpectsAudit(std::in_range<std::int64_t>(l));
  return mass<femtogram, std::int64_t>(static_cast<std::int64_t>(l));
}
constexpr auto operator"" _q_fg(long double l) { return mass<femtogram, long double>(l); }

// pg
constexpr auto operator"" _q_pg(unsigned long long l)
{
  gsl_ExpectsAudit(std::in_range<std::int64_t>(l));
  return mass<picogram, std::int64_t>(static_cast<std::int64_t>(l));
}
constexpr auto operator"" _q_pg(long double l) { return mass<picogram, long double>(l); }

// ng
constexpr auto operator"" _q_ng(unsigned long long l)
{
  gsl_ExpectsAudit(std::in_range<std::int64_t>(l));
  return mass<nanogram, std::int64_t>(static_cast<std::int64_t>(l));
}
constexpr auto operator"" _q_ng(long double l) { return mass<nanogram, long double>(l); }

// ug
constexpr auto operator"" _q_ug(unsigned long long l)
{
  gsl_ExpectsAudit(std::in_range<std::int64_t>(l));
  return mass<microgram, std::int64_t>(static_cast<std::int64_t>(l));
}
constexpr auto operator"" _q_ug(long double l) { return mass<microgram, long double>(l); }

// mg
constexpr auto operator"" _q_mg(unsigned long long l)
{
  gsl_ExpectsAudit(std::in_range<std::int64_t>(l));
  return mass<milligram, std::int64_t>(static_cast<std::int64_t>(l));
}
constexpr auto operator"" _q_mg(long double l) { return mass<milligram, long double>(l); }

// cg
constexpr auto operator"" _q_cg(unsigned long long l)
{
  gsl_ExpectsAudit(std::in_range<std::int64_t>(l));
  return mass<centigram, std::int64_t>(static_cast<std::int64_t>(l));
}
constexpr auto operator"" _q_cg(long double l) { return mass<centigram, long double>(l); }

// dg
constexpr auto operator"" _q_dg(unsigned long long l)
{
  gsl_ExpectsAudit(std::in_range<std::int64_t>(l));
  return mass<decigram, std::int64_t>(static_cast<std::int64_t>(l));
}
constexpr auto operator"" _q_dg(long double l) { return mass<decigram, long double>(l); }

// dag
constexpr auto operator"" _q_dag(unsigned long long l)
{
  gsl_ExpectsAudit(std::in_range<std::int64_t>(l));
  return mass<decagram, std::int64_t>(static_cast<std::int64_t>(l));
}
constexpr auto operator"" _q_dag(long double l) { return mass<decagram, long double>(l); }

// hg
constexpr auto operator"" _q_hg(unsigned long long l)
{
  gsl_ExpectsAudit(std::in_range<std::int64_t>(l));
  return mass<hectogram, std::int64_t>(static_cast<std::int64_t>(l));
}
constexpr auto operator"" _q_hg(long double l) { return mass<hectogram, long double>(l); }

// kg
constexpr auto operator"" _q_kg(unsigned long long l)
{
  gsl_ExpectsAudit(std::in_range<std::int64_t>(l));
  return mass<kilogram, std::int64_t>(static_cast<std::int64_t>(l));
}
constexpr auto operator"" _q_kg(long double l) { return mass<kilogram, long double>(l); }

// Mg
constexpr auto operator"" _q_Mg(unsigned long long l)
{
  gsl_ExpectsAudit(std::in_range<std::int64_t>(l));
  return mass<megagram, std::int64_t>(static_cast<std::int64_t>(l));
}
constexpr auto operator"" _q_Mg(long double l) { return mass<megagram, long double>(l); }

// Gg
constexpr auto operator"" _q_Gg(unsigned long long l)
{
  gsl_ExpectsAudit(std::in_range<std::int64_t>(l));
  return mass<gigagram, std::int64_t>(static_cast<std::int64_t>(l));
}
constexpr auto operator"" _q_Gg(long double l) { return mass<gigagram, long double>(l); }

// Tg
constexpr auto operator"" _q_Tg(unsigned long long l)
{
  gsl_ExpectsAudit(std::in_range<std::int64_t>(l));
  return mass<teragram, std::int64_t>(static_cast<std::int64_t>(l));
}
constexpr auto operator"" _q_Tg(long double l) { return mass<teragram, long double>(l); }

// Pg
constexpr auto operator"" _q_Pg(unsigned long long l)
{
  gsl_ExpectsAudit(std::in_range<std::int64_t>(l));
  return mass<petagram, std::int64_t>(static_cast<std::int64_t>(l));
}
constexpr auto operator"" _q_Pg(long double l) { return mass<petagram, long double>(l); }

// Eg
constexpr auto operator"" _q_Eg(unsigned long long l)
{
  gsl_ExpectsAudit(std::in_range<std::int64_t>(l));
  return mass<exagram, std::int64_t>(static_cast<std::int64_t>(l));
}
constexpr auto operator"" _q_Eg(long double l) { return mass<exagram, long double>(l); }

// Zg
constexpr auto operator"" _q_Zg(unsigned long long l)
{
  gsl_ExpectsAudit(std::in_range<std::int64_t>(l));
  return mass<zettagram, std::int64_t>(static_cast<std::int64_t>(l));
}
constexpr auto operator"" _q_Zg(long double l) { return mass<zettagram, long double>(l); }

// Yg
constexpr auto operator"" _q_Yg(unsigned long long l)
{
  gsl_ExpectsAudit(std::in_range<std::int64_t>(l));
  return mass<yottagram, std::int64_t>(static_cast<std::int64_t>(l));
}
constexpr auto operator"" _q_Yg(long double l) { return mass<yottagram, long double>(l); }

// t
constexpr auto operator"" _q_t(unsigned long long l)
{
  gsl_ExpectsAudit(std::in_range<std::int64_t>(l));
  return mass<tonne, std::int64_t>(static_cast<std::int64_t>(l));
}
constexpr auto operator"" _q_t(long double l) { return mass<tonne, long double>(l); }

// yt
constexpr auto operator"" _q_yt(unsigned long long l)
{
  gsl_ExpectsAudit(std::in_range<std::int64_t>(l));
  return mass<yoctotonne, std::int64_t>(static_cast<std::int64_t>(l));
}
constexpr auto operator"" _q_yt(long double l) { return mass<yoctotonne, long double>(l); }

// zt
constexpr auto operator"" _q_zt(unsigned long long l)
{
  gsl_ExpectsAudit(std::in_range<std::int64_t>(l));
  return mass<zeptotonne, std::int64_t>(static_cast<std::int64_t>(l));
}
constexpr auto operator"" _q_zt(long double l) { return mass<zeptotonne, long double>(l); }

// at
constexpr auto operator"" _q_at(unsigned long long l)
{
  gsl_ExpectsAudit(std::in_range<std::int64_t>(l));
  return mass<attotonne, std::int64_t>(static_cast<std::int64_t>(l));
}
constexpr auto operator"" _q_at(long double l) { return mass<attotonne, long double>(l); }

// TODO Collides with foot
// ft
// constexpr auto operator"" _q_ft(unsigned long long l) { gsl_ExpectsAudit(std::in_range<std::int64_t>(l)); return
// mass<femtotonne, std::int64_t>(static_cast<std::int64_t>(l)); } constexpr auto operator"" _q_ft(long double l) {
// return mass<femtotonne, long double>(l); }

// pt
constexpr auto operator"" _q_pt(unsigned long long l)
{
  gsl_ExpectsAudit(std::in_range<std::int64_t>(l));
  return mass<picotonne, std::int64_t>(static_cast<std::int64_t>(l));
}
constexpr auto operator"" _q_pt(long double l) { return mass<picotonne, long double>(l); }

// nt
constexpr auto operator"" _q_nt(unsigned long long l)
{
  gsl_ExpectsAudit(std::in_range<std::int64_t>(l));
  return mass<nanotonne, std::int64_t>(static_cast<std::int64_t>(l));
}
constexpr auto operator"" _q_nt(long double l) { return mass<nanotonne, long double>(l); }

// ut
constexpr auto operator"" _q_ut(unsigned long long l)
{
  gsl_ExpectsAudit(std::in_range<std::int64_t>(l));
  return mass<microtonne, std::int64_t>(static_cast<std::int64_t>(l));
}
constexpr auto operator"" _q_ut(long double l) { return mass<microtonne, long double>(l); }

// mt
constexpr auto operator"" _q_mt(unsigned long long l)
{
  gsl_ExpectsAudit(std::in_range<std::int64_t>(l));
  return mass<millitonne, std::int64_t>(static_cast<std::int64_t>(l));
}
constexpr auto operator"" _q_mt(long double l) { return mass<millitonne, long double>(l); }

// ct
constexpr auto operator"" _q_ct(unsigned long long l)
{
  gsl_ExpectsAudit(std::in_range<std::int64_t>(l));
  return mass<centitonne, std::int64_t>(static_cast<std::int64_t>(l));
}
constexpr auto operator"" _q_ct(long double l) { return mass<centitonne, long double>(l); }

// dt
constexpr auto operator"" _q_dt(unsigned long long l)
{
  gsl_ExpectsAudit(std::in_range<std::int64_t>(l));
  return mass<decitonne, std::int64_t>(static_cast<std::int64_t>(l));
}
constexpr auto operator"" _q_dt(long double l) { return mass<decitonne, long double>(l); }

// dat
constexpr auto operator"" _q_dat(unsigned long long l)
{
  gsl_ExpectsAudit(std::in_range<std::int64_t>(l));
  return mass<decatonne, std::int64_t>(static_cast<std::int64_t>(l));
}
constexpr auto operator"" _q_dat(long double l) { return mass<decatonne, long double>(l); }

// ht
constexpr auto operator"" _q_ht(unsigned long long l)
{
  gsl_ExpectsAudit(std::in_range<std::int64_t>(l));
  return mass<hectotonne, std::int64_t>(static_cast<std::int64_t>(l));
}
constexpr auto operator"" _q_ht(long double l) { return mass<hectotonne, long double>(l); }

// kt
constexpr auto operator"" _q_kt(unsigned long long l)
{
  gsl_ExpectsAudit(std::in_range<std::int64_t>(l));
  return mass<kilotonne, std::int64_t>(static_cast<std::int64_t>(l));
}
constexpr auto operator"" _q_kt(long double l) { return mass<kilotonne, long double>(l); }

// Mt
constexpr auto operator"" _q_Mt(unsigned long long l)
{
  gsl_ExpectsAudit(std::in_range<std::int64_t>(l));
  return mass<megatonne, std::int64_t>(static_cast<std::int64_t>(l));
}
constexpr auto operator"" _q_Mt(long double l) { return mass<megatonne, long double>(l); }

// Gt
constexpr auto operator"" _q_Gt(unsigned long long l)
{
  gsl_ExpectsAudit(std::in_range<std::int64_t>(l));
  return mass<gigatonne, std::int64_t>(static_cast<std::int64_t>(l));
}
constexpr auto operator"" _q_Gt(long double l) { return mass<gigatonne, long double>(l); }

// Tt
constexpr auto operator"" _q_Tt(unsigned long long l)
{
  gsl_ExpectsAudit(std::in_range<std::int64_t>(l));
  return mass<teratonne, std::int64_t>(static_cast<std::int64_t>(l));
}
constexpr auto operator"" _q_Tt(long double l) { return mass<teratonne, long double>(l); }

// Pt
constexpr auto operator"" _q_Pt(unsigned long long l)
{
  gsl_ExpectsAudit(std::in_range<std::int64_t>(l));
  return mass<petatonne, std::int64_t>(static_cast<std::int64_t>(l));
}
constexpr auto operator"" _q_Pt(long double l) { return mass<petatonne, long double>(l); }

// Et
constexpr auto operator"" _q_Et(unsigned long long l)
{
  gsl_ExpectsAudit(std::in_range<std::int64_t>(l));
  return mass<exatonne, std::int64_t>(static_cast<std::int64_t>(l));
}
constexpr auto operator"" _q_Et(long double l) { return mass<exatonne, long double>(l); }

// Zt
constexpr auto operator"" _q_Zt(unsigned long long l)
{
  gsl_ExpectsAudit(std::in_range<std::int64_t>(l));
  return mass<zettatonne, std::int64_t>(static_cast<std::int64_t>(l));
}
constexpr auto operator"" _q_Zt(long double l) { return mass<zettatonne, long double>(l); }

// Yt
constexpr auto operator"" _q_Yt(unsigned long long l)
{
  gsl_ExpectsAudit(std::in_range<std::int64_t>(l));
  return mass<yottatonne, std::int64_t>(static_cast<std::int64_t>(l));
}
constexpr auto operator"" _q_Yt(long double l) { return mass<yottatonne, long double>(l); }

// Da
constexpr auto operator"" _q_Da(unsigned long long l)
{
  gsl_ExpectsAudit(std::in_range<std::int64_t>(l));
  return mass<dalton, std::int64_t>(static_cast<std::int64_t>(l));
}
constexpr auto operator"" _q_Da(long double l) { return mass<dalton, long double>(l); }

}  // namespace literals

#endif  // UNITS_NO_LITERALS

#ifndef UNITS_NO_REFERENCES

namespace mass_references {

inline constexpr auto g = reference<dim_mass, gram>{};
inline constexpr auto yg = reference<dim_mass, yoctogram>{};
inline constexpr auto zg = reference<dim_mass, zeptogram>{};
inline constexpr auto ag = reference<dim_mass, attogram>{};
inline constexpr auto fg = reference<dim_mass, femtogram>{};
inline constexpr auto pg = reference<dim_mass, picogram>{};
inline constexpr auto ng = reference<dim_mass, nanogram>{};
inline constexpr auto ug = reference<dim_mass, microgram>{};
inline constexpr auto mg = reference<dim_mass, milligram>{};
inline constexpr auto cg = reference<dim_mass, centigram>{};
inline constexpr auto dg = reference<dim_mass, decigram>{};
inline constexpr auto dag = reference<dim_mass, decagram>{};
inline constexpr auto hg = reference<dim_mass, hectogram>{};
inline constexpr auto kg = reference<dim_mass, kilogram>{};
inline constexpr auto Mg = reference<dim_mass, megagram>{};
inline constexpr auto Gg = reference<dim_mass, gigagram>{};
inline constexpr auto Tg = reference<dim_mass, teragram>{};
inline constexpr auto Pg = reference<dim_mass, petagram>{};
inline constexpr auto Eg = reference<dim_mass, exagram>{};
inline constexpr auto Zg = reference<dim_mass, zettagram>{};
inline constexpr auto Yg = reference<dim_mass, yottagram>{};

inline constexpr auto t = reference<dim_mass, tonne>{};
inline constexpr auto yt = reference<dim_mass, yoctotonne>{};
inline constexpr auto zt = reference<dim_mass, zeptotonne>{};
inline constexpr auto at = reference<dim_mass, attotonne>{};
inline constexpr auto ft = reference<dim_mass, femtotonne>{};
inline constexpr auto pt = reference<dim_mass, picotonne>{};
inline constexpr auto nt = reference<dim_mass, nanotonne>{};
inline constexpr auto ut = reference<dim_mass, microtonne>{};
inline constexpr auto mt = reference<dim_mass, millitonne>{};
inline constexpr auto ct = reference<dim_mass, centitonne>{};
inline constexpr auto dt = reference<dim_mass, decitonne>{};
inline constexpr auto dat = reference<dim_mass, decatonne>{};
inline constexpr auto ht = reference<dim_mass, hectotonne>{};
inline constexpr auto kt = reference<dim_mass, kilotonne>{};
inline constexpr auto Mt = reference<dim_mass, megatonne>{};
inline constexpr auto Gt = reference<dim_mass, gigatonne>{};
inline constexpr auto Tt = reference<dim_mass, teratonne>{};
inline constexpr auto Pt = reference<dim_mass, petatonne>{};
inline constexpr auto Et = reference<dim_mass, exatonne>{};
inline constexpr auto Zt = reference<dim_mass, zettatonne>{};
inline constexpr auto Yt = reference<dim_mass, yottatonne>{};
inline constexpr auto Da = reference<dim_mass, dalton>{};

}  // namespace mass_references

namespace references {

using namespace mass_references;

}  // namespace references

#endif  // UNITS_NO_REFERENCES

}  // namespace units::isq::si

#ifndef UNITS_NO_ALIASES

namespace units::aliases::isq::si::inline mass {

template<Representation Rep = double>
using g = units::isq::si::mass<units::isq::si::gram, Rep>;
template<Representation Rep = double>
using yg = units::isq::si::mass<units::isq::si::yoctogram, Rep>;
template<Representation Rep = double>
using zg = units::isq::si::mass<units::isq::si::zeptogram, Rep>;
template<Representation Rep = double>
using ag = units::isq::si::mass<units::isq::si::attogram, Rep>;
template<Representation Rep = double>
using fg = units::isq::si::mass<units::isq::si::femtogram, Rep>;
template<Representation Rep = double>
using pg = units::isq::si::mass<units::isq::si::picogram, Rep>;
template<Representation Rep = double>
using ng = units::isq::si::mass<units::isq::si::nanogram, Rep>;
template<Representation Rep = double>
using ug = units::isq::si::mass<units::isq::si::microgram, Rep>;
template<Representation Rep = double>
using mg = units::isq::si::mass<units::isq::si::milligram, Rep>;
template<Representation Rep = double>
using cg = units::isq::si::mass<units::isq::si::centigram, Rep>;
template<Representation Rep = double>
using dg = units::isq::si::mass<units::isq::si::decigram, Rep>;
template<Representation Rep = double>
using dag = units::isq::si::mass<units::isq::si::decagram, Rep>;
template<Representation Rep = double>
using hg = units::isq::si::mass<units::isq::si::hectogram, Rep>;
template<Representation Rep = double>
using kg = units::isq::si::mass<units::isq::si::kilogram, Rep>;
template<Representation Rep = double>
using Mg = units::isq::si::mass<units::isq::si::megagram, Rep>;
template<Representation Rep = double>
using Gg = units::isq::si::mass<units::isq::si::gigagram, Rep>;
template<Representation Rep = double>
using Tg = units::isq::si::mass<units::isq::si::teragram, Rep>;
template<Representation Rep = double>
using Pg = units::isq::si::mass<units::isq::si::petagram, Rep>;
template<Representation Rep = double>
using Eg = units::isq::si::mass<units::isq::si::exagram, Rep>;
template<Representation Rep = double>
using Zg = units::isq::si::mass<units::isq::si::zettagram, Rep>;
template<Representation Rep = double>
using Yg = units::isq::si::mass<units::isq::si::yottagram, Rep>;

template<Representation Rep = double>
using t = units::isq::si::mass<units::isq::si::tonne, Rep>;
template<Representation Rep = double>
using yt = units::isq::si::mass<units::isq::si::yoctotonne, Rep>;
template<Representation Rep = double>
using zt = units::isq::si::mass<units::isq::si::zeptotonne, Rep>;
template<Representation Rep = double>
using at = units::isq::si::mass<units::isq::si::attotonne, Rep>;
template<Representation Rep = double>
using ft = units::isq::si::mass<units::isq::si::femtotonne, Rep>;
template<Representation Rep = double>
using pt = units::isq::si::mass<units::isq::si::picotonne, Rep>;
template<Representation Rep = double>
using nt = units::isq::si::mass<units::isq::si::nanotonne, Rep>;
template<Representation Rep = double>
using ut = units::isq::si::mass<units::isq::si::microtonne, Rep>;
template<Representation Rep = double>
using mt = units::isq::si::mass<units::isq::si::millitonne, Rep>;
template<Representation Rep = double>
using ct = units::isq::si::mass<units::isq::si::centitonne, Rep>;
template<Representation Rep = double>
using dt = units::isq::si::mass<units::isq::si::decitonne, Rep>;
template<Representation Rep = double>
using dat = units::isq::si::mass<units::isq::si::decatonne, Rep>;
template<Representation Rep = double>
using ht = units::isq::si::mass<units::isq::si::hectotonne, Rep>;
template<Representation Rep = double>
using kt = units::isq::si::mass<units::isq::si::kilotonne, Rep>;
template<Representation Rep = double>
using Mt = units::isq::si::mass<units::isq::si::megatonne, Rep>;
template<Representation Rep = double>
using Gt = units::isq::si::mass<units::isq::si::gigatonne, Rep>;
template<Representation Rep = double>
using Tt = units::isq::si::mass<units::isq::si::teratonne, Rep>;
template<Representation Rep = double>
using Pt = units::isq::si::mass<units::isq::si::petatonne, Rep>;
template<Representation Rep = double>
using Et = units::isq::si::mass<units::isq::si::exatonne, Rep>;
template<Representation Rep = double>
using Zt = units::isq::si::mass<units::isq::si::zettatonne, Rep>;
template<Representation Rep = double>
using Yt = units::isq::si::mass<units::isq::si::yottatonne, Rep>;
template<Representation Rep = double>
using Da = units::isq::si::mass<units::isq::si::dalton, Rep>;

}  // namespace units::aliases::isq::si::inline mass

#endif  // UNITS_NO_ALIASES<|MERGE_RESOLUTION|>--- conflicted
+++ resolved
@@ -78,13 +78,8 @@
 struct zettatonne : prefixed_unit<zettatonne, zetta, tonne> {};
 struct yottatonne : prefixed_unit<yottatonne, yotta, tonne> {};
 
-<<<<<<< HEAD
 struct dalton :
-    named_scaled_unit<dalton, "Da", no_prefix, as_magnitude<ratio(16'605'390'666'050, 10'000'000'000'000, -27)>(),
-                      kilogram> {};
-=======
-struct dalton : named_scaled_unit<dalton, "Da", ratio(16'605'390'666'050, 10'000'000'000'000, -27), kilogram> {};
->>>>>>> 8c0f9d4f
+    named_scaled_unit<dalton, "Da", as_magnitude<ratio(16'605'390'666'050, 10'000'000'000'000, -27)>(), kilogram> {};
 
 struct dim_mass : isq::dim_mass<kilogram> {};
 
