// The MIT License (MIT)
//
// Copyright (c) 2018 Mateusz Pusz
//
// Permission is hereby granted, free of charge, to any person obtaining a copy
// of this software and associated documentation files (the "Software"), to deal
// in the Software without restriction, including without limitation the rights
// to use, copy, modify, merge, publish, distribute, sublicense, and/or sell
// copies of the Software, and to permit persons to whom the Software is
// furnished to do so, subject to the following conditions:
//
// The above copyright notice and this permission notice shall be included in all
// copies or substantial portions of the Software.
//
// THE SOFTWARE IS PROVIDED "AS IS", WITHOUT WARRANTY OF ANY KIND, EXPRESS OR
// IMPLIED, INCLUDING BUT NOT LIMITED TO THE WARRANTIES OF MERCHANTABILITY,
// FITNESS FOR A PARTICULAR PURPOSE AND NONINFRINGEMENT. IN NO EVENT SHALL THE
// AUTHORS OR COPYRIGHT HOLDERS BE LIABLE FOR ANY CLAIM, DAMAGES OR OTHER
// LIABILITY, WHETHER IN AN ACTION OF CONTRACT, TORT OR OTHERWISE, ARISING FROM,
// OUT OF OR IN CONNECTION WITH THE SOFTWARE OR THE USE OR OTHER DEALINGS IN THE
// SOFTWARE.

#pragma once

// IWYU pragma: begin_exports
#include <units/quantity.h>
#include <units/reference.h>
#include <units/symbol_text.h>
// IWYU pragma: end_exports

#include <units/isq/dimensions/time.h>
#include <units/isq/si/prefixes.h>
#include <units/unit.h>

namespace units::isq::si {

struct second : named_unit<second, "s"> {};
struct yoctosecond : prefixed_unit<yoctosecond, yocto, second> {};
struct zeptosecond : prefixed_unit<zeptosecond, zepto, second> {};
struct attosecond : prefixed_unit<attosecond, atto, second> {};
struct femtosecond : prefixed_unit<femtosecond, femto, second> {};
struct picosecond : prefixed_unit<picosecond, pico, second> {};
struct nanosecond : prefixed_unit<nanosecond, nano, second> {};
struct microsecond : prefixed_unit<microsecond, micro, second> {};
struct millisecond : prefixed_unit<millisecond, milli, second> {};
<<<<<<< HEAD
struct minute : named_scaled_unit<minute, "min", no_prefix, as_magnitude<60>(), second> {};
struct hour : named_scaled_unit<hour, "h", no_prefix, as_magnitude<60>(), minute> {};
struct day : named_scaled_unit<day, "d", no_prefix, as_magnitude<24>(), hour> {};
=======
struct minute : named_scaled_unit<minute, "min", ratio(60), second> {};
struct hour : named_scaled_unit<hour, "h", ratio(60), minute> {};
struct day : named_scaled_unit<day, "d", ratio(24), hour> {};
>>>>>>> 8c0f9d4f

struct dim_time : isq::dim_time<second> {};

template<UnitOf<dim_time> U, Representation Rep = double>
using time = quantity<dim_time, U, Rep>;

#ifndef UNITS_NO_LITERALS

inline namespace literals {

// ys
constexpr auto operator"" _q_ys(unsigned long long l)
{
  gsl_ExpectsAudit(std::in_range<std::int64_t>(l));
  return time<yoctosecond, std::int64_t>(static_cast<std::int64_t>(l));
}
constexpr auto operator"" _q_ys(long double l) { return time<yoctosecond, long double>(l); }

// zs
constexpr auto operator"" _q_zs(unsigned long long l)
{
  gsl_ExpectsAudit(std::in_range<std::int64_t>(l));
  return time<zeptosecond, std::int64_t>(static_cast<std::int64_t>(l));
}
constexpr auto operator"" _q_zs(long double l) { return time<zeptosecond, long double>(l); }

// as
constexpr auto operator"" _q_as(unsigned long long l)
{
  gsl_ExpectsAudit(std::in_range<std::int64_t>(l));
  return time<attosecond, std::int64_t>(static_cast<std::int64_t>(l));
}
constexpr auto operator"" _q_as(long double l) { return time<attosecond, long double>(l); }

// fs
constexpr auto operator"" _q_fs(unsigned long long l)
{
  gsl_ExpectsAudit(std::in_range<std::int64_t>(l));
  return time<femtosecond, std::int64_t>(static_cast<std::int64_t>(l));
}
constexpr auto operator"" _q_fs(long double l) { return time<femtosecond, long double>(l); }

// ps
constexpr auto operator"" _q_ps(unsigned long long l)
{
  gsl_ExpectsAudit(std::in_range<std::int64_t>(l));
  return time<picosecond, std::int64_t>(static_cast<std::int64_t>(l));
}
constexpr auto operator"" _q_ps(long double l) { return time<picosecond, long double>(l); }

// ns
constexpr auto operator"" _q_ns(unsigned long long l)
{
  gsl_ExpectsAudit(std::in_range<std::int64_t>(l));
  return time<nanosecond, std::int64_t>(static_cast<std::int64_t>(l));
}
constexpr auto operator"" _q_ns(long double l) { return time<nanosecond, long double>(l); }

// us
constexpr auto operator"" _q_us(unsigned long long l)
{
  gsl_ExpectsAudit(std::in_range<std::int64_t>(l));
  return time<microsecond, std::int64_t>(static_cast<std::int64_t>(l));
}
constexpr auto operator"" _q_us(long double l) { return time<microsecond, long double>(l); }

// ms
constexpr auto operator"" _q_ms(unsigned long long l)
{
  gsl_ExpectsAudit(std::in_range<std::int64_t>(l));
  return time<millisecond, std::int64_t>(static_cast<std::int64_t>(l));
}
constexpr auto operator"" _q_ms(long double l) { return time<millisecond, long double>(l); }

// s
constexpr auto operator"" _q_s(unsigned long long l)
{
  gsl_ExpectsAudit(std::in_range<std::int64_t>(l));
  return time<second, std::int64_t>(static_cast<std::int64_t>(l));
}
constexpr auto operator"" _q_s(long double l) { return time<second, long double>(l); }

// min
constexpr auto operator"" _q_min(unsigned long long l)
{
  gsl_ExpectsAudit(std::in_range<std::int64_t>(l));
  return time<minute, std::int64_t>(static_cast<std::int64_t>(l));
}
constexpr auto operator"" _q_min(long double l) { return time<minute, long double>(l); }

// h
constexpr auto operator"" _q_h(unsigned long long l)
{
  gsl_ExpectsAudit(std::in_range<std::int64_t>(l));
  return time<hour, std::int64_t>(static_cast<std::int64_t>(l));
}
constexpr auto operator"" _q_h(long double l) { return time<hour, long double>(l); }

// d
constexpr auto operator"" _q_d(unsigned long long l)
{
  gsl_ExpectsAudit(std::in_range<std::int64_t>(l));
  return time<day, std::int64_t>(static_cast<std::int64_t>(l));
}
constexpr auto operator"" _q_d(long double l) { return time<day, long double>(l); }

}  // namespace literals

#endif  // UNITS_NO_LITERALS

#ifndef UNITS_NO_REFERENCES

namespace time_references {

inline constexpr auto ys = reference<dim_time, yoctosecond>{};
inline constexpr auto zs = reference<dim_time, zeptosecond>{};
inline constexpr auto as = reference<dim_time, attosecond>{};
inline constexpr auto fs = reference<dim_time, femtosecond>{};
inline constexpr auto ps = reference<dim_time, picosecond>{};
inline constexpr auto ns = reference<dim_time, nanosecond>{};
inline constexpr auto us = reference<dim_time, microsecond>{};
inline constexpr auto ms = reference<dim_time, millisecond>{};
inline constexpr auto s = reference<dim_time, second>{};
inline constexpr auto min = reference<dim_time, minute>{};
inline constexpr auto h = reference<dim_time, hour>{};
inline constexpr auto d = reference<dim_time, day>{};

}  // namespace time_references

namespace references {

using namespace time_references;

}  // namespace references

#endif  // UNITS_NO_REFERENCES

}  // namespace units::isq::si

#ifndef UNITS_NO_ALIASES

namespace units::aliases::isq::si::inline time {

template<Representation Rep = double>
using ys = units::isq::si::time<units::isq::si::yoctosecond, Rep>;
template<Representation Rep = double>
using zs = units::isq::si::time<units::isq::si::zeptosecond, Rep>;
template<Representation Rep = double>
using as = units::isq::si::time<units::isq::si::attosecond, Rep>;
template<Representation Rep = double>
using fs = units::isq::si::time<units::isq::si::femtosecond, Rep>;
template<Representation Rep = double>
using ps = units::isq::si::time<units::isq::si::picosecond, Rep>;
template<Representation Rep = double>
using ns = units::isq::si::time<units::isq::si::nanosecond, Rep>;
template<Representation Rep = double>
using us = units::isq::si::time<units::isq::si::microsecond, Rep>;
template<Representation Rep = double>
using ms = units::isq::si::time<units::isq::si::millisecond, Rep>;
template<Representation Rep = double>
using s = units::isq::si::time<units::isq::si::second, Rep>;
template<Representation Rep = double>
using min = units::isq::si::time<units::isq::si::minute, Rep>;
template<Representation Rep = double>
using h = units::isq::si::time<units::isq::si::hour, Rep>;
template<Representation Rep = double>
using d = units::isq::si::time<units::isq::si::day, Rep>;

}  // namespace units::aliases::isq::si::inline time

#endif  // UNITS_NO_ALIASES<|MERGE_RESOLUTION|>--- conflicted
+++ resolved
@@ -43,15 +43,9 @@
 struct nanosecond : prefixed_unit<nanosecond, nano, second> {};
 struct microsecond : prefixed_unit<microsecond, micro, second> {};
 struct millisecond : prefixed_unit<millisecond, milli, second> {};
-<<<<<<< HEAD
-struct minute : named_scaled_unit<minute, "min", no_prefix, as_magnitude<60>(), second> {};
-struct hour : named_scaled_unit<hour, "h", no_prefix, as_magnitude<60>(), minute> {};
-struct day : named_scaled_unit<day, "d", no_prefix, as_magnitude<24>(), hour> {};
-=======
-struct minute : named_scaled_unit<minute, "min", ratio(60), second> {};
-struct hour : named_scaled_unit<hour, "h", ratio(60), minute> {};
-struct day : named_scaled_unit<day, "d", ratio(24), hour> {};
->>>>>>> 8c0f9d4f
+struct minute : named_scaled_unit<minute, "min", as_magnitude<60>(), second> {};
+struct hour : named_scaled_unit<hour, "h", as_magnitude<60>(), minute> {};
+struct day : named_scaled_unit<day, "d", as_magnitude<24>(), hour> {};
 
 struct dim_time : isq::dim_time<second> {};
 
